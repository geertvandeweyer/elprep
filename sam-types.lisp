(in-package :elprep)

<<<<<<< HEAD
(deftype int32 () '(signed-byte 32))
(deftype uint16 () '(unsigned-byte 16))
(deftype uint8 () '(unsigned-byte 8))

(defvar *sam-file-format-version* "1.4"
=======
(defvar *sam-file-format-version* (sbs "1.4")
>>>>>>> 5537f05d
  "The SAM file format version string supported by this library.
   This is entered by default in a @HD line in the header section of a SAM file, unless user code explicitly asks for a different version number.
   See http://samtools.github.io/hts-specs/SAMv1.pdf - Section 1.3.
   Default is \"1.4\".")

(defstruct sam-header
  "The information stored in the header section of a SAM file. 
   See http://samtools.github.io/hts-specs/SAMv1.pdf - Section 1.3.
   The struct sam-header has a default constructor make-sam-header.
   Accessor sam-header-hd of type property list refers to the @HD line.
   Accessor sam-header-sq of type list of property lists refers to the @SQ lines.
   Accessor sam-header-rg of type list of property lists refers to the @RG lines.
   Accessor sam-header-pg of type list of property lists refers to the @PG lines.
   Accessor sam-header-co of type list of strings refers to the @CO lines.
   Accessor sam-header-user-tags of type property list refers to lines defined by end users.
   All information in property lists are stored in the same order as they occur in a SAM file."
  (hd '() :type list)
  (sq '() :type list)
  (rg '() :type list)
  (pg '() :type list)
  (co '() :type list)
  (user-tags '() :type list))

(setf (documentation 'make-sam-header 'function)
      "Default constructor for struct sam-header."
      (documentation 'sam-header-p 'function)
      "Default predicate for struct sam-header."
      (documentation 'copy-sam-header 'function)
      "Default copier function for struct sam-header."
      (documentation 'sam-header-hd 'function)
      "Access the sam-header @HD line of type property list."
      (documentation 'sam-header-sq 'function)
      "Access the sam-header @SQ lines of type list of property lists."
      (documentation 'sam-header-rg 'function)
      "Access the sam-header @RG lines of type list of property lists."
      (documentation 'sam-header-pg 'function)
      "Access the sam-header @PG lines of type list of property lists."
      (documentation 'sam-header-co 'function)
      "Access the sam-header @CO lines of type list of strings."
      (documentation 'sam-header-user-tags 'function)
      "Access the sam-header user-defined header lines of type property list.")

(defun sam-header-ensure-hd (hdr &key (vn *sam-file-format-version*) (so :unknown so-p))
  "Ensure an @HD line is present in the given sam-header.
   See http://samtools.github.io/hts-specs/SAMv1.pdf - Section 1.3, Tag @HD."
  (declare (sam-header hdr) #.*optimization*)
  (setf (getf (sam-header-hd hdr) :VN) vn)
  (when so-p
    (setf (getf (sam-header-hd hdr) :SO)
          (string-downcase (string so))))
  hdr)

(declaim (inline sam-header-user-tag (setf sam-header-user-tag)))

(defun sam-header-user-tag (hdr tag)
  "Access a sam-header user tag."
  (declare (sam-header hdr) (symbol tag) #.*optimization*)
  (getf (sam-header-user-tags hdr) tag))

(defun (setf sam-header-user-tag) (value hdr tag)
  "Access a sam-header user tag."
  (declare (sam-header hdr) (symbol tag) #.*optimization*)
  (setf (getf (sam-header-user-tags hdr) tag) value))

(declaim (inline sam-header-user-tag-p))

(defun sam-header-user-tag-p (code)
  "Does this tag string represent a user-defined tag?"
  (declare (simple-string code) #.*optimization*)
  (loop for c of-type character across code
        thereis (and (char<= #\a c) (char<= c #\z))))

(defstruct sam-alignment
  "A single read alignment with mandatory and optional fields that can be contained in a SAM file alignment line.
   See http://samtools.github.io/hts-specs/SAMv1.pdf - Sections 1.4 and 1.5.
   The struct sam-alignment has a default constructor make-sam-alignment.
   Accessor sam-alignment-qname of type simple-base-string refers to the Query template NAME.
   Accessor sam-alignment-flag of type fixnum refers to the bitwise FLAG.
   Accessor sam-alignment-rname of type simple-base-string refers to the Reference sequence NAME.
   Accessor sam-alignment-pos of type int32 refers to the 1-based leftmost mapping POSition.
   Accessor sam-alignment-mapq of type fixnum refers to the MAPping quality.
   Accessor sam-alignment-cigar of type simple-base-string refers to the CIGAR string.
   Accessor sam-alignment-rnext of type simple-base-string refers to the Reference sequence name of the mate/NEXT read.
   Accessor sam-alignment-pnext of type int32 refers to the 1-based leftmost mapping Position of the mate/NEXT read.
   Accessor sam-alignment-tlen of type int32 refers to the observed Template LENgth.
   Accessor sam-alignment-seq of type simple-base-string refers to the segment SEQuence.
   Accessor sam-alignment-qual of type simple-base-string refers to the ASCII of Phred-scaled base QUALity+33.
   Accessor sam-alignment-tags of type property list refers to the optional fields in a read alignment.
   Accessor sam-alignment-xtags of type property list refers to additional optional fields not stored in SAM files, but reserved for other storage formats.
   Accessor sam-alignment-temps of type property list refers to additional optional fields not stored in any storage format, but reserved for temporary values in filters."
<<<<<<< HEAD
  (qname   "" :type simple-base-string)
  (flag    0  :type uint16)
  (rname   "" :type simple-base-string)
  (pos     0  :type int32)
  (mapq    0  :type uint8)
  (cigar   "" :type simple-base-string)
  (rnext   "" :type simple-base-string)
  (pnext   0  :type int32)
  (tlen    0  :type int32)
  (seq     "" :type simple-base-string)
  (qual    "" :type simple-base-string)
  (tags   '() :type list)
  (xtags  '() :type list)
  (temps  '() :type list))
=======
  (qname   empty-sbs :type simple-base-string)
  (flag    0         :type uint16)
  (rname   empty-sbs :type simple-base-string)
  (pos     0         :type int32)
  (mapq    0         :type octet)
  (cigar   empty-sbs :type simple-base-string)
  (rnext   empty-sbs :type simple-base-string)
  (pnext   0         :type int32)
  (tlen    0         :type int32)
  (seq     empty-sbs :type simple-base-string)
  (qual    empty-sbs :type simple-base-string)
  (tags   '()        :type list)
  (xtags  '()        :type list)
  (temps  '()        :type list))
>>>>>>> 5537f05d

(setf (documentation 'make-sam-alignment 'function)
      "Default constructor for struct sam-alignment."
      (documentation 'sam-alignment-p 'function)
      "Default predicate for struct sam-alignment."
      (documentation 'copy-sam-alignment 'function)
      "Default copier function for struct sam-header."
      (documentation 'sam-alignment-qname 'function)
      "Access the sam-alignment Query template NAME of type simple-base-string."
      (documentation 'sam-alignment-flag 'function)
      "Access the sam-alignment bitwise FLAG of type fixnum."
      (documentation 'sam-alignment-rname 'function)
      "Access the sam-alignment Reference sequence NAME of type simple-base-string."
      (documentation 'sam-alignment-pos 'function)
      "Access the sam-alignment 1-based leftmost mapping POSition of type int32."
      (documentation 'sam-alignment-mapq 'function)
      "Access the sam-alignment MAPping quality of type fixnum."
      (documentation 'sam-alignment-cigar 'function)
      "Access the sam-alignment CIGAR string of type simple-base-string."
      (documentation 'sam-alignment-rnext 'function)
      "Access the sam-alignment Reference sequence name of the mate/NEXT read of type simple-base-string."
      (documentation 'sam-alignment-pnext 'function)
      "Access the sam-alignment 1-based leftmost mapping Position of the mate/NEXT read of type int32."
      (documentation 'sam-alignment-tlen 'function)
      "Access the sam-alignment observed Template LENgth of type int32."
      (documentation 'sam-alignment-seq 'function)
      "Access the sam-alignment segment SEQuence of type simple-base-string."
      (documentation 'sam-alignment-qual 'function)
      "Access the sam-alignment ASCII of Phred-scaled base QUALity+33 of type simple-base-string."
      (documentation 'sam-alignment-tags 'function)
      "Access the sam-alignment optional fields of type property list."
      (documentation 'sam-alignment-xtags 'function)
      "Access the sam-alignment extended optional fields of type property list."
      (documentation 'sam-alignment-temps 'function)
      "Access the sam-alignment temporary values of type property list.")

(declaim (inline sam-alignment-tag (setf sam-alignment-tag)))

(defun sam-alignment-tag (aln tag)
  "Access a sam-alignment optional field in the sam-alignment."
  (declare (sam-alignment aln) (symbol tag) #.*optimization*)
  (getf (sam-alignment-tags aln) tag))

(defun (setf sam-alignment-tag) (value aln tag)
  "Access a sam-alignment optional field in the sam-alignment."
  (declare (sam-alignment aln) (symbol tag) #.*optimization*)
  (setf (getf (sam-alignment-tags aln) tag) value))

(declaim (inline sam-alignment-xtag (setf sam-alignment-xtag)))

(defun sam-alignment-xtag (aln tag)
  "Access a sam-alignment extended optional field in the sam-alignment."
  (declare (sam-alignment aln) (symbol tag) #.*optimization*)
  (getf (sam-alignment-xtags aln) tag))

(defun (setf sam-alignment-xtag) (value aln tag)
  "Access a sam-alignment extended optional field in the sam-alignment."
  (declare (sam-alignment aln) (symbol tag) #.*optimization*)
  (setf (getf (sam-alignment-xtags aln) tag) value))

(declaim (inline sam-alignment-temp (setf sam-alignment-temp)))

(defun sam-alignment-temp (aln tag)
  "Access a sam-alignment temporary value in the sam-alignment."
  (declare (sam-alignment aln) (symbol tag) #.*optimization*)
  (getf (sam-alignment-temps aln) tag))

(defun (setf sam-alignment-temp) (value aln tag)
  "Access a sam-alignment temporary value in the sam-alignment."
  (declare (sam-alignment aln) (symbol tag) #.*optimization*)
  (setf (getf (sam-alignment-temps aln) tag) value))

(declaim (inline sam-alignment-refid (setf sam-alignment-refid)))

(defun sam-alignment-refid (aln)
  "Access the commonly used REFID temporary field in the sam-alignment."
  (sam-alignment-temp aln :refid))

(defun (setf sam-alignment-refid) (new-value aln)
  "Access the commonly used REFID temporary field in the sam-alignment."
  (setf (sam-alignment-temp aln :refid) new-value))

(declaim (inline check-refid-type))

(defun check-refid-type (value)
  "Ensure that value is probably an int32."
  (check-type value
              #+x86 integer
              #+x86-64 fixnum
              "a 32-bit integer")
  value)

(defun coordinate< (aln1 aln2)
  "Compare two alignments according to their coordinate.
   See http://samtools.github.io/hts-specs/SAMv1.pdf - Section 1.3, Tag @HD, SO."
  (declare (sam-alignment aln1 aln2) #.*optimization*)
  (let ((refid1 (check-refid-type (sam-alignment-refid aln1)))
        (refid2 (check-refid-type (sam-alignment-refid aln2))))
    (declare (int32 refid1 refid2))
    (or (< refid1 refid2)
        (and (= refid1 refid2)
             (< (sam-alignment-pos aln1)
                (sam-alignment-pos aln2))))))

(defconstant +multiple+        #x1
  "Bit value for sam-alignment-flag: template having multiple segments in sequencing.
   See http://samtools.github.io/hts-specs/SAMv1.pdf - Section 1.4.2.")
(defconstant +proper+          #x2
  "Bit value for sam-alignment-flag: each segment properly aligned according to the aligner.
   See http://samtools.github.io/hts-specs/SAMv1.pdf - Section 1.4.2.")
(defconstant +unmapped+        #x4
  "Bit value for sam-alignment-flag: segment unmapped.
   See http://samtools.github.io/hts-specs/SAMv1.pdf - Section 1.4.2.")
(defconstant +next-unmapped+   #x8
  "Bit value for sam-alignment-flag: next segment in the template unmapped.
   See http://samtools.github.io/hts-specs/SAMv1.pdf - Section 1.4.2.")
(defconstant +reversed+       #x10
  "Bit value for sam-alignment-flag: SEQ being reversed complemented.
   See http://samtools.github.io/hts-specs/SAMv1.pdf - Section 1.4.2.")
(defconstant +next-reversed+  #x20
  "Bit value for sam-alignment-flag: SEQ of the next segment in the template being reversed.
   See http://samtools.github.io/hts-specs/SAMv1.pdf - Section 1.4.2.")
(defconstant +first+          #x40
  "Bit value for sam-alignment-flag: the first segment in the template.
   See http://samtools.github.io/hts-specs/SAMv1.pdf - Section 1.4.2.")
(defconstant +last+           #x80
  "Bit value for sam-alignment-flag: the last segment in the template.
   See http://samtools.github.io/hts-specs/SAMv1.pdf - Section 1.4.2.")
(defconstant +secondary+     #x100
  "Bit value for sam-alignment-flag: secondary alignment.
   See http://samtools.github.io/hts-specs/SAMv1.pdf - Section 1.4.2.")
(defconstant +qc-failed+     #x200
  "Bit value for sam-alignment-flag: not passing quality controls.
   See http://samtools.github.io/hts-specs/SAMv1.pdf - Section 1.4.2.")
(defconstant +duplicate+     #x400
  "Bit value for sam-alignment-flag: PCR or optical duplicate.
   See http://samtools.github.io/hts-specs/SAMv1.pdf - Section 1.4.2.")
(defconstant +supplementary+ #x800
  "Bit value for sam-alignment-flag: supplementary alignment.
   See http://samtools.github.io/hts-specs/SAMv1.pdf - Section 1.4.2.")

(declaim (inline sam-alignment-multiple-p
                 sam-alignment-proper-p
                 sam-alignment-unmapped-p
                 sam-alignment-next-unmapped-p
                 sam-alignment-reversed-p
                 sam-alignment-next-reversed-p
                 sam-alignment-first-p
                 sam-alignment-last-p
                 sam-alignment-secondary-p
                 sam-alignment-qc-failed-p
                 sam-alignment-duplicate-p
                 sam-alignment-supplementary-p))

(defun sam-alignment-multiple-p (aln)
  "Check for template having multiple segments in sequencing in sam-alignment-flag.
   See http://samtools.github.io/hts-specs/SAMv1.pdf - Section 1.4.2."
  (declare (sam-alignment aln) #.*optimization*)
  (/= (logand (sam-alignment-flag aln) +multiple+) 0))

(defun sam-alignment-proper-p (aln)
  "Check for each segment being properly aligned according to the aligner in sam-alignment-flag.
   See http://samtools.github.io/hts-specs/SAMv1.pdf - Section 1.4.2."
  (declare (sam-alignment aln) #.*optimization*)
  (/= (logand (sam-alignment-flag aln) +proper+) 0))

(defun sam-alignment-unmapped-p (aln)
  "Check for segment unmapped in sam-alignment-flag.
   See http://samtools.github.io/hts-specs/SAMv1.pdf - Section 1.4.2."
  (declare (sam-alignment aln) #.*optimization*)
  (/= (logand (sam-alignment-flag aln) +unmapped+) 0))

(defun sam-alignment-next-unmapped-p (aln)
  "Check for next segment in the template unmapped in sam-alignment-flag.
   See http://samtools.github.io/hts-specs/SAMv1.pdf - Section 1.4.2."
  (declare (sam-alignment aln) #.*optimization*)
  (/= (logand (sam-alignment-flag aln) +next-unmapped+) 0))

(defun sam-alignment-reversed-p (aln)
  "Check for SEQ being reversed complemented in sam-alignment-flag.
   See http://samtools.github.io/hts-specs/SAMv1.pdf - Section 1.4.2."
  (declare (sam-alignment aln) #.*optimization*)
  (/= (logand (sam-alignment-flag aln) +reversed+) 0))

(defun sam-alignment-next-reversed-p (aln)
  "Check for SEQ of the next segment in the template being reversed in sam-alignment-flag.
   See http://samtools.github.io/hts-specs/SAMv1.pdf - Section 1.4.2."
  (declare (sam-alignment aln) #.*optimization*)
  (/= (logand (sam-alignment-flag aln) +next-reversed+) 0))

(defun sam-alignment-first-p (aln)
  "Check for being the first segment in the template in sam-alignment-flag.
   See http://samtools.github.io/hts-specs/SAMv1.pdf - Section 1.4.2."
  (declare (sam-alignment aln) #.*optimization*)
  (/= (logand (sam-alignment-flag aln) +first+) 0))

(defun sam-alignment-last-p (aln)
  "Check for being the last segment in the template in sam-alignment-flag.
   See http://samtools.github.io/hts-specs/SAMv1.pdf - Section 1.4.2."
  (declare (sam-alignment aln) #.*optimization*)
  (/= (logand (sam-alignment-flag aln) +last+) 0))

(defun sam-alignment-secondary-p (aln)
  "Check for secondary alignment in sam-alignment-flag.
   See http://samtools.github.io/hts-specs/SAMv1.pdf - Section 1.4.2."
  (declare (sam-alignment aln) #.*optimization*)
  (/= (logand (sam-alignment-flag aln) +secondary+) 0))

(defun sam-alignment-qc-failed-p (aln)
  "Check for not passing quality controls in sam-alignment-flag.
   See http://samtools.github.io/hts-specs/SAMv1.pdf - Section 1.4.2."
  (declare (sam-alignment aln) #.*optimization*)
  (/= (logand (sam-alignment-flag aln) +qc-failed+) 0))

(defun sam-alignment-duplicate-p (aln)
  "Check for PCR or optical duplicate in sam-alignment-flag.
   See http://samtools.github.io/hts-specs/SAMv1.pdf - Section 1.4.2."
  (declare (sam-alignment aln) #.*optimization*)
  (/= (logand (sam-alignment-flag aln) +duplicate+) 0))

(defun sam-alignment-supplementary-p (aln)
  "Check for supplementary alignment in sam-alignment-flag.
   See http://samtools.github.io/hts-specs/SAMv1.pdf - Section 1.4.2."
  (declare (sam-alignment aln) #.*optimization*)
  (/= (logand (sam-alignment-flag aln) +supplementary+) 0))

(declaim (inline sam-alignment-flag-every
                 sam-alignment-flag-some
                 sam-alignment-flag-notevery
                 sam-alignment-flag-notany))

(defun sam-alignment-flag-every (aln flag)
  "Check for every bit in flag being set in sam-alignment-flag."
  (declare (sam-alignment aln) (fixnum flag) #.*optimization*)
  (= (logand (sam-alignment-flag aln) flag) flag))

(defun sam-alignment-flag-some (aln flag)
  "Check for some bits in flag being set in sam-alignment-flag."
  (declare (sam-alignment aln) (fixnum flag) #.*optimization*)
  (/= (logand (sam-alignment-flag aln) flag) 0))

(defun sam-alignment-flag-notevery (aln flag)
  "Check for not every bit in flag being set in sam-alignment-flag."
  (declare (sam-alignment aln) (fixnum flag) #.*optimization*)
  (/= (logand (sam-alignment-flag aln) flag) flag))

(defun sam-alignment-flag-notany (aln flag)
  "Check for not any bit in flag being set in sam-alignment-flag."
  (declare (sam-alignment aln) (fixnum flag) #.*optimization*)
  (= (logand (sam-alignment-flag aln) flag) 0))

(declaim (inline make-sam))

(defstruct sam
  "A complete SAM data set that can be contained in a SAM file.
   See http://samtools.github.io/hts-specs/SAMv1.pdf - Section 1.
   The struct sam has a default constructor make-sam.
   Accessor sam-header of type sam-header refers to the header.
   Accessor sam-alignments of type list of sam-alignment refers to the read alignments."
  (header (make-sam-header) :type sam-header)
  (alignments '() :type list))

(setf (documentation 'make-sam 'function)
      "Default constructor for struct sam."
      (documentation 'sam-p 'function)
      "Default predicate for struct sam."
      (documentation 'copy-sam 'function)
      "Default copier function for struct sam."
      (documentation 'sam-header 'function)
      "Access the sam header of type sam-header."
      (documentation 'sam-alignments 'function)
      "Access the sam list of sam-alignment instances.")

;;; mapping cigar strings to alists or avectors

(define-symbol-macro cigar-operations (sbs "MmIiDdNnSsHhPpXx="))

(defconstant +min-cigar-operation+ (reduce #'min cigar-operations :key #'char-code)
  "The smallest CIGAR operation.
   See http://samtools.github.io/hts-specs/SAMv1.pdf - Section 1.4.6.")

(defconstant +max-cigar-operation+ (reduce #'max cigar-operations :key #'char-code)
  "The largest CIGAR operation.
   See http://samtools.github.io/hts-specs/SAMv1.pdf - Section 1.4.6.")

(eval-when (#+sbcl :compile-toplevel :load-toplevel :execute)
  (defun make-cigar-operations-table ()
    "Map CIGAR operations represented as characters to upcase characters.
   See http://samtools.github.io/hts-specs/SAMv1.pdf - Section 1.4.6."
    (let ((table (make-array (1+ (- +max-cigar-operation+
                                    +min-cigar-operation+))
                             :initial-element nil
                             #+lispworks :allocation #+lispworks :long-lived
                             #+lispworks :single-thread #+lispworks t)))
      (loop for char across cigar-operations do
            (setf (svref table (- (char-code char) +min-cigar-operation+))
                  (char-upcase char)))
      table)))

(defglobal *cigar-operations*
  (make-cigar-operations-table)
  "Map CIGAR operations represented as characters to upcase characters.
   See http://samtools.github.io/hts-specs/SAMv1.pdf - Section 1.4.6.")

(declaim (inline make-cigar-operation))

(defun make-cigar-operation (table cigar i)
  "Parse a CIGAR length + operation from position i in the cigar string.
   Return a cons cell with upcase character + length, and a next position in the cigar string.
   See http://samtools.github.io/hts-specs/SAMv1.pdf - Section 1.4.6."
  (declare (simple-base-string cigar) (fixnum i) #.*optimization*)
  (loop for j of-type fixnum = i then (1+ j)
        for char of-type fixnum = (char-code (schar cigar j))
        when (or (< char #.(char-code #\0)) (> char #.(char-code #\9)))
        return (values (let ((length (parse-integer cigar :start i :end j))
                             (operation (svref table (the fixnum (- char +min-cigar-operation+)))))
                         (if operation (cons operation length)
                           (error "Invalid CIGAR operation ~S." (code-char char))))
                       (the fixnum (1+ j)))))

(defglobal *cigar-list-cache*
  (let ((table (make-synchronized-hash-table :test #'equal)))
    (setf (gethash (sbs "*") table) '())
    table)
  "Cache CIGAR Strings to association lists.
   See http://samtools.github.io/hts-specs/SAMv1.pdf - Section 1.4.6.")

(declaim (notinline slow-scan-cigar-string-to-list))

(defun slow-scan-cigar-string-to-list (cigar)
  "Convert a cigar string to an association list, slow path.
   See http://samtools.github.io/hts-specs/SAMv1.pdf - Section 1.4.6."
  (declare (simple-base-string cigar) #.*optimization*)
  (loop with table = *cigar-operations*
        with i of-type fixnum = 0
        with cigar-operation do
        (setf (values cigar-operation i) (make-cigar-operation table cigar i))
        collect cigar-operation into list
        until (= i (length cigar))
        finally (return (with-modify-hash (key value found) 
                            ((the hash-table *cigar-list-cache*) cigar)
                          (if found value list)))))

(declaim (inline fast-scan-cigar-string-to-list))

(defun fast-scan-cigar-string-to-list (cigar)
  "Convert a cigar string to an association list, fast path.
   See http://samtools.github.io/hts-specs/SAMv1.pdf - Section 1.4.6."
  (declare (simple-base-string cigar) #.*optimization*)
  (multiple-value-bind (value found)
      (gethash cigar (the hash-table *cigar-list-cache*))
    (if found value (slow-scan-cigar-string-to-list cigar))))

(defglobal *cigar-vector-cache*
  (let ((table (make-synchronized-hash-table :test #'equal)))
    (setf (gethash (sbs "*") table) #())
    table)
  "Cache CIGAR strings to assocation vectors.
   See http://samtools.github.io/hts-specs/SAMv1.pdf - Section 1.4.6.")

(declaim (notinline slow-scan-cigar-string-to-vector))

(defun slow-scan-cigar-string-to-vector (cigar)
  "Convert a cigar string to an assocation vector, slow path.
   See http://samtools.github.io/hts-specs/SAMv1.pdf - Section 1.4.6."
  (declare (simple-base-string cigar) #.*optimization*)
  (loop with table = *cigar-operations*
        with vector = (make-array (loop for i of-type fixnum = 0 then (1+ i)
                                        until (= i (length cigar))
                                        count (let ((char (char-code (schar cigar i))))
                                                (declare (fixnum char))
                                                (or (< char #.(char-code #\0)) (> char #.(char-code #\9))))))
        with i of-type fixnum = 0
        with cigar-operation
        for index of-type fixnum from 0 do
        (setf (values cigar-operation i) (make-cigar-operation table cigar i))
        (setf (svref vector index) cigar-operation)
        until (= i (length cigar))
        finally (return (with-modify-hash (key value found)
                            ((the hash-table *cigar-vector-cache*) cigar)
                          (if found value vector)))))

(declaim (inline fast-scan-cigar-string-to-vector))

(defun fast-scan-cigar-string-to-vector (cigar)
  "Convert a cigar string to an association vector, fast path.
   See http://samtools.github.io/hts-specs/SAMv1.pdf - Section 1.4.6."
  (declare (simple-base-string cigar) #.*optimization*)
  (or (gethash cigar (the hash-table *cigar-vector-cache*))
      (slow-scan-cigar-string-to-vector cigar)))

(declaim (inline scan-cigar-string))

(defun scan-cigar-string (type cigar)
  "Convert a cigar string to an association 'list or 'vector.
   See http://samtools.github.io/hts-specs/SAMv1.pdf - Section 1.4.6."
  (declare (symbol type))
  (ecase type
    (list   (fast-scan-cigar-string-to-list cigar))
    (vector (fast-scan-cigar-string-to-vector cigar))))

(define-compiler-macro scan-cigar-string (&whole form type cigar)
  (case type
    (list   `(fast-scan-cigar-string-to-list ,cigar))
    (vector `(fast-scan-cigar-string-to-vector ,cigar))
    (t form)))<|MERGE_RESOLUTION|>--- conflicted
+++ resolved
@@ -1,14 +1,6 @@
 (in-package :elprep)
 
-<<<<<<< HEAD
-(deftype int32 () '(signed-byte 32))
-(deftype uint16 () '(unsigned-byte 16))
-(deftype uint8 () '(unsigned-byte 8))
-
-(defvar *sam-file-format-version* "1.4"
-=======
 (defvar *sam-file-format-version* (sbs "1.4")
->>>>>>> 5537f05d
   "The SAM file format version string supported by this library.
    This is entered by default in a @HD line in the header section of a SAM file, unless user code explicitly asks for a different version number.
    See http://samtools.github.io/hts-specs/SAMv1.pdf - Section 1.3.
@@ -99,22 +91,6 @@
    Accessor sam-alignment-tags of type property list refers to the optional fields in a read alignment.
    Accessor sam-alignment-xtags of type property list refers to additional optional fields not stored in SAM files, but reserved for other storage formats.
    Accessor sam-alignment-temps of type property list refers to additional optional fields not stored in any storage format, but reserved for temporary values in filters."
-<<<<<<< HEAD
-  (qname   "" :type simple-base-string)
-  (flag    0  :type uint16)
-  (rname   "" :type simple-base-string)
-  (pos     0  :type int32)
-  (mapq    0  :type uint8)
-  (cigar   "" :type simple-base-string)
-  (rnext   "" :type simple-base-string)
-  (pnext   0  :type int32)
-  (tlen    0  :type int32)
-  (seq     "" :type simple-base-string)
-  (qual    "" :type simple-base-string)
-  (tags   '() :type list)
-  (xtags  '() :type list)
-  (temps  '() :type list))
-=======
   (qname   empty-sbs :type simple-base-string)
   (flag    0         :type uint16)
   (rname   empty-sbs :type simple-base-string)
@@ -129,7 +105,6 @@
   (tags   '()        :type list)
   (xtags  '()        :type list)
   (temps  '()        :type list))
->>>>>>> 5537f05d
 
 (setf (documentation 'make-sam-alignment 'function)
       "Default constructor for struct sam-alignment."
