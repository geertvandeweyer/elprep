package sam

import (
	"log"
	"math/rand"
	"strconv"
	"strings"

	"github.com/exascience/elprep/bed"
	"github.com/exascience/elprep/utils"
)

/*
A filter for replacing the reference sequence dictionary in a Header.
*/
func ReplaceReferenceSequenceDictionary(dict []utils.StringMap) Filter {
	return func(header *Header) AlignmentFilter {
		if sortingOrder := header.HD["SO"]; sortingOrder == "coordinate" {
			previousPos := -1
			oldDict := header.SQ
			for _, entry := range dict {
				sn := entry["SN"]
				pos := utils.Find(oldDict, func(entry utils.StringMap) bool { return entry["SN"] == sn })
				if pos >= 0 {
					if pos > previousPos {
						previousPos = pos
					} else {
						header.SetHD_SO("unknown")
						break
					}
				}
			}
		}
		dictTable := make(map[string]bool)
		for _, entry := range dict {
			dictTable[entry["SN"]] = true
		}
		header.SQ = dict
		return func(aln *Alignment) bool { return dictTable[aln.RNAME] }
	}
}

/*
A filter for replacing the reference sequence dictionary in a Header
with one parsed from the given SAM/DICT file.
*/
func ReplaceReferenceSequenceDictionaryFromSamFile(samFile string) (f Filter, err error) {
	input, err := Open(samFile, true)
	if err != nil {
		return nil, err
	}
	defer func() {
		nerr := input.Close()
		if err == nil {
			err = nerr
		}
	}()
	header, _, err := ParseHeader(input.Reader)
	if err != nil {
		return nil, err
	}
	return ReplaceReferenceSequenceDictionary(header.SQ), nil
}

/*
A filter for removing unmapped sam-alignment instances, based on FLAG.
*/
func FilterUnmappedReads(_ *Header) AlignmentFilter {
	return func(aln *Alignment) bool { return (aln.FLAG & Unmapped) == 0 }
}

/*
A filter for removing unmapped sam-alignment instances, based on FLAG,
or POS=0, or RNAME=*.
*/
func FilterUnmappedReadsStrict(_ *Header) AlignmentFilter {
	return func(aln *Alignment) bool {
		return ((aln.FLAG & Unmapped) == 0) && (aln.POS != 0) && (aln.RNAME != "*")
	}
}

/*
A filter that removes all reads that are not exact matches with the reference (soft-clipping ok),
based on CIGAR string (only M and S allowed).
*/
func FilterNonExactMappingReads(_ *Header) AlignmentFilter {
	return func(aln *Alignment) bool { return !strings.ContainsAny(aln.CIGAR, "IDNHPX=") }
}

// Symbols for optional fields used for determining exact matches. See
// http://samtools.github.io/hts-specs/SAMv1.pdf - Section 1.5.
var (
	X0 = utils.Intern("X0")
	X1 = utils.Intern("X1")
	XM = utils.Intern("XM")
	XO = utils.Intern("XO")
	XG = utils.Intern("XG")
)

/*
A filter that removes all reads that are not exact matches with the reference,
based on the optional fields X0=1 (unique mapping), X1=0 (no suboptimal hit),
XM=0 (no mismatch), XO=0 (no gap opening), XG=0 (no gap extension).
*/
func FilterNonExactMappingReadsStrict(header *Header) AlignmentFilter {

	return func(aln *Alignment) bool {
		if x0, ok := aln.TAGS.Get(X0); !ok || x0.(int32) != 1 {
			return false
		}
		if x1, ok := aln.TAGS.Get(X1); !ok || x1.(int32) != 0 {
			return false
		}
		if xm, ok := aln.TAGS.Get(XM); !ok || xm.(int32) != 0 {
			return false
		}
		if xo, ok := aln.TAGS.Get(XO); !ok || xo.(int32) != 0 {
			return false
		}
		if xg, ok := aln.TAGS.Get(XG); !ok || xg.(int32) != 0 {
			return false
		}
		return true
	}
}

/*
A filter for removing duplicate sam-alignment instances, based on
FLAG.
*/
func FilterDuplicateReads(_ *Header) AlignmentFilter {
	return func(aln *Alignment) bool { return (aln.FLAG & Duplicate) == 0 }
}

var sr = utils.Intern("sr")

/*
A filter for removing alignments that represent optional information
in elPrep.
*/
func FilterOptionalReads(header *Header) AlignmentFilter {
	if _, found := header.UserRecords["@sr"]; found {
		delete(header.UserRecords, "@sr")
		return func(aln *Alignment) bool { _, found := aln.TAGS.Get(sr); return !found }
	} else {
		return nil
	}
}

/*
A filter for adding or replacing the read group both in the Header and
each Alignment.
*/
func AddOrReplaceReadGroup(readGroup utils.StringMap) Filter {
	return func(header *Header) AlignmentFilter {
		header.RG = []utils.StringMap{readGroup}
		id := readGroup["ID"]
		return func(aln *Alignment) bool { aln.SetRG(id); return true }
	}
}

/*
A filter for adding a @PG tag to a Header, and ensuring that it is the
first one in the chain.
*/
func AddPGLine(newPG utils.StringMap) Filter {
	return func(header *Header) AlignmentFilter {
		id := newPG["ID"]
		for utils.Find(header.PG, func(entry utils.StringMap) bool { return entry["ID"] == id }) >= 0 {
			id += " "
			id += strconv.FormatInt(rand.Int63n(0x10000), 16)
		}
		newPG["ID"] = id
		for _, PG := range header.PG {
			nextID := PG["ID"]
			if pos := utils.Find(header.PG, func(entry utils.StringMap) bool { return entry["PP"] == nextID }); pos < 0 {
				newPG["PP"] = nextID
				break
			}
		}
		header.PG = append(header.PG, newPG)
		return nil
	}
}

/*
A filter for prepending "chr" to the reference sequence names in a
Header, and in RNAME and RNEXT in each Alignment.
*/
func RenameChromosomes(header *Header) AlignmentFilter {
	for _, entry := range header.SQ {
		if sn, found := entry["SN"]; found {
			entry["SN"] = "chr" + sn
		}
	}
	return func(aln *Alignment) bool {
		if (aln.RNAME != "=") && (aln.RNAME != "*") {
			aln.RNAME = "chr" + aln.RNAME
		}
		if (aln.RNEXT != "=") && (aln.RNEXT != "*") {
			aln.RNEXT = "chr" + aln.RNEXT
		}
		return true
	}
}

/*
A filter for adding the refid (index in the reference sequence
dictionary) to alignments as temporary values.
*/
func AddREFID(header *Header) AlignmentFilter {
	dictTable := make(map[string]int32)
	for index, entry := range header.SQ {
		dictTable[entry["SN"]] = int32(index)
	}
	return func(aln *Alignment) bool {
		value, found := dictTable[aln.RNAME]
		if !found {
			value = -1
		}
		aln.SetREFID(value)
		return true
	}
}

/*
<<<<<<< HEAD
A filter for removing optional fields in an alignment.
*/
func RemoveOptionalFields(tags []string) Filter {
	if len(tags) == 0 {
		return nil
	} else {
		// Intern the tags once.
		var optionals []utils.Symbol
		for _, tag := range tags {
			optionals = append(optionals, utils.Intern(tag))
		}
		return func(header *Header) AlignmentFilter {
			return func(aln *Alignment) bool {
				aln.TAGS, _ = aln.TAGS.DeleteIf(func(key utils.Symbol, val interface{}) bool {
					for _, tag := range optionals {
						if tag == key {
							return true
						}
					}
					return false
				})
				return true
			}
		}
	}
}

/*
A filter for removing all but a list of given optional fields in an alignment.
*/
func KeepOptionalFields(tags []string) Filter {
	if len(tags) == 0 {
		return func(header *Header) AlignmentFilter {
			return func(aln *Alignment) bool {
				aln.TAGS = nil
				return true
			}
		}
	} else {
		// Intern the tags once.
		var optionals []utils.Symbol
		for _, tag := range tags {
			optionals = append(optionals, utils.Intern(tag))
		}
		return func(header *Header) AlignmentFilter {
			return func(aln *Alignment) bool {
				aln.TAGS, _ = aln.TAGS.DeleteIf(func(key utils.Symbol, val interface{}) bool {
					for _, tag := range optionals {
						if tag == key {
							return false
						}
					}
					return true
				})
				return true
			}
=======
A filter for soft-clipping an alignment at the end of a reference
sequence, and set MAPQ to 0 if unmapped.
*/
func CleanSam(header *Header) AlignmentFilter {
	referenceSequenceTable := make(map[string]int32)
	for _, sn := range header.SQ {
		referenceSequenceTable[sn["SN"]], _ = SQ_LN(sn)
	}
	return func(aln *Alignment) bool {
		if aln.IsUnmapped() {
			aln.MAPQ = 0
		} else if cigar, err := ScanCigarString(aln.CIGAR); err != nil {
			log.Fatal(err.Error(), ", while scanning a CIGAR string for ", aln.QNAME, " in CleanSam")
		} else if length := referenceSequenceTable[aln.RNAME]; end(aln, cigar) > length {
			clipFrom := length - aln.POS + 1
			aln.CIGAR = softClipEndOfRead(clipFrom, cigar)
		}
		return true
	}
}

/*
A filter for removing all reads that do not overlap with a set
of regions specified by a bed file.
*/
func FilterNonOverlappingReads(bed *bed.Bed) Filter {
	return func(header *Header) AlignmentFilter {
		return func(aln *Alignment) bool {
			alnStart := aln.POS
			cigar, err := ScanCigarString(aln.CIGAR)
			if err != nil {
				log.Fatal(err.Error(), ", while scanning a CIGAR string for", aln.QNAME, " in FilterNonOverlappingReads")
			}
			var alnEnd int32
			if aln.IsUnmapped() || readLengthFromCigar(cigar) <= 0 {
				alnEnd = aln.POS
			} else {
				alnEnd = end(aln, cigar)
			}
			regions := bed.RegionMap[utils.Intern(aln.RNAME)]
			left := 0
			right := len(regions) - 1
			for left <= right {
				mid := (left + right) / 2
				regionStart := regions[mid].Start
				regionEnd := regions[mid].End
				if regionStart > alnEnd-1 {
					right = mid - 1
				} else if regionEnd <= alnStart-1 {
					left = mid + 1
				} else {
					return true
				}
			}
			return false
>>>>>>> a3813ea2
		}
	}
}<|MERGE_RESOLUTION|>--- conflicted
+++ resolved
@@ -224,7 +224,6 @@
 }
 
 /*
-<<<<<<< HEAD
 A filter for removing optional fields in an alignment.
 */
 func RemoveOptionalFields(tags []string) Filter {
@@ -281,7 +280,11 @@
 				})
 				return true
 			}
-=======
+		}
+	}
+}
+
+/*
 A filter for soft-clipping an alignment at the end of a reference
 sequence, and set MAPQ to 0 if unmapped.
 */
@@ -337,7 +340,6 @@
 				}
 			}
 			return false
->>>>>>> a3813ea2
 		}
 	}
 }