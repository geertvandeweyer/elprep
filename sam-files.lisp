(in-package :elprep)

;;; input

(declaim (inline make-scanner))

(defstruct (scanner (:constructor make-scanner (&optional (string empty-sbs)))
                    (:copier nil)
                    (:predicate nil))
  (index 0 :type fixnum)
  (string empty-sbs :type simple-base-string))

(setf (documentation 'make-scanner 'function)
      "Create a scanner to scan/parse strings of type simple-base-string."
      (documentation 'scanner-index 'function)
      "The current index into the string while scanning/parsing it."
      (documentation 'scanner-string 'function)
      "The string being scanned/parsed.")

(declaim (inline reinitialize-scanner))
 
(defun reinitialize-scanner (scanner string)
  "Reinitialize the scanner so it can be reused."
  (declare (scanner scanner) (simple-base-string string))
  (setf (scanner-index scanner) 0
        (scanner-string scanner) string)
  scanner)

(declaim (inline advance peekc readc scanc end-of-entry-p))

(defun advance (scanner)
  "Advance scanner by one character if possible."
  (declare (scanner scanner) #.*optimization*)
  (let ((index (scanner-index scanner))
        (string (scanner-string scanner)))
    (declare (fixnum index) (simple-base-string string))
    (when (< index (length string))
      (setf (scanner-index scanner) (the fixnum (1+ index))))))

(defun peekc (scanner)
  "Peek current character in scanner if possible, or return #\EOT."
  (declare (scanner scanner) #.*optimization*)
  (let ((index (scanner-index scanner))
        (string (scanner-string scanner)))
    (declare (fixnum index) (simple-base-string string))
    (if (< index (length string))
      (schar string index)
      #\EOT)))

(defun readc (scanner)
  "Read current character in scanner if possible, or return #\EOT."
  (declare (scanner scanner) #.*optimization*)
  (let ((index (scanner-index scanner))
        (string (scanner-string scanner)))
    (declare (fixnum index) (simple-base-string string))
    (if (< index (length string))
      (prog1 (schar string index)
        (setf (scanner-index scanner) (the fixnum (1+ index))))
      #\EOT)))

(defun scanc (scanner char)
  "Read current character in scanner, ensuring it is the given one."
  (declare (scanner scanner) (base-char char) #.*optimization*)
  (assert (char= (readc scanner) char))
  char)

(defun end-of-entry-p (char)
  "Is the character a tab or end of line, delimiting an entry in a tab-delimited text file?"
  (declare (base-char) #.*optimization*)
  (or (char= char #\Tab)
<<<<<<< HEAD
      (char= char #\Newline)
      (char= char +eof+)))

(defun end-of-file-p (char)
  "Is the character and end of file in a text file?"
  (declare (base-char char) #.*fixnum-optimization*)
  (char= char +eof+))

(declaim (inline %scan-string))

(defun %scan-string (stream predicate)
  "Read characters from stream into a string until predicate on a character returns true."
  (declare (buffered-stream stream) #.*fixnum-optimization*)
  (let ((strings '()))
    (declare (list strings))
    (loop (with-stream-input-buffer (source index limit) stream
            (declare (simple-base-string source) (fixnum index limit))
            (loop for end of-type fixnum from index below limit
                  for flag of-type boolean = (funcall predicate (sbchar source end))
                  until flag finally
                  (let ((string (make-array (- end index) :element-type 'base-char)))
                    (declare (simple-base-string string))
                    (loop for j of-type fixnum from index below end
                          for i of-type fixnum from 0
                          do (setf (sbchar string i) (sbchar source j)))
                    (setq index end)
                    (if flag
                      (cond (strings (push string strings)
                                     (return-from %scan-string (apply 'string-append (nreverse strings))))
                            (t       (return-from %scan-string string)))
                      (push string strings)))))
          (unless (stream-fill-buffer stream)
            (if strings
              (if (cdr strings)
                (return-from %scan-string (apply 'string-append (nreverse strings)))
                (return-from %scan-string (car strings)))
              (return-from %scan-string ""))))))

(declaim (inline %skip-string))

(defun %skip-string (stream predicate)
  "Skip character from stream until predicate on a character returns true."
  (declare (buffered-stream stream) #.*fixnum-optimization*)
  (loop (with-stream-input-buffer (source index limit) stream
          (declare (simple-base-string source) (fixnum index limit))
          (loop for pos of-type fixnum from index below limit
                when (funcall predicate (sbchar source pos))
                do (setq index pos) (return-from %skip-string)
                finally (setq index pos)))
        (unless (stream-fill-buffer stream)
          (return-from %skip-string))))

(defun scan-string (stream)
  "Read a tab-delimited entry as string from stream."
  (declare (buffered-stream stream) #.*optimization*)
  (%scan-string stream 'end-of-entry-p))

(defun scan-stringn (stream)
  "Read a tab- or end-of-line-delimited entry as string from stream."
  (declare (buffered-stream stream) #.*optimization*)
  (%scan-string stream 'end-of-entry-or-line-p))

(declaim (inline not-digit-p))

(defun not-digit-p (char)
  "Is the character not a digit?"
  (declare (base-char char) #.*fixnum-optimization*)
  (not (and (char<= #\0 char) (char<= char #\9))))

(defun scan-digits (stream)
  "Read a string of digits from stream."
  (declare (buffered-stream stream) #.*optimization*)
  (%scan-string stream 'not-digit-p))

(defun slow-scan-integer (stream)
  "Scan an integer from stream, slow path."
  (declare (buffered-stream stream) #.*fixnum-optimization*)
  (let* ((negative (let ((char (peekc stream)))
                     (declare (base-char char))
                     (cond ((char= char #\+) (advance stream) nil)
                           ((char= char #\-) (advance stream) t))))
         (string   (scan-digits stream))
         (value    (parse-integer string)))
    (if negative (- value) value)))

(defun scan-integer (stream)
  "Scan an integer from stream."
  (declare (buffered-stream stream) #.*fixnum-optimization*)
  (loop (with-stream-input-buffer (buffer index limit) stream
          (declare (simple-base-string buffer) (fixnum index limit))
          (when (< index limit)
            (let* ((pos index) (char (sbchar buffer pos)))
              (declare (fixnum pos) (base-char char))
              (flet ((nextc () (if (= (incf pos) limit)
                                 (return-from scan-integer (slow-scan-integer stream))
                                 (setq char (sbchar buffer pos)))))
                (declare (inline nextc))
                (when (or (char= char #\-)
                          (char= char #\+))
                  (nextc))
                (assert (and (char<= #\0 char) (char<= char #\9)))
                (loop do (nextc) while (and (char<= #\0 char) (char<= char #\9)))
                (return-from scan-integer (prog1 (parse-integer buffer :start index :end pos)
                                            (setq index pos)))))))
        (unless (stream-fill-buffer stream)
          (error "Stream overflow in scan-integer."))))

(defun slow-scan-float (stream)
  "Scan a floating point number from stream, slow path. Returns either an integer or a single-float."
  (declare (buffered-stream stream) #.*fixnum-optimization*)
  (let ((char (peekc stream)))
    (declare (base-char char))
    (flet ((peekc () (setq char (peekc stream)))
           (advance () (advance stream)))
      (declare (inline peekc advance))
      (let* ((sign        (cond ((char= char #\+) (advance) "+")
                                ((char= char #\-) (advance) "-")
                                (t "")))
             (digits      (prog1 (scan-digits stream) (peekc)))
             (dot         (cond ((char= char #\.) (advance) ".")
                                (t "")))
             (dot-digits  (if (= 0 (length dot)) ""
                            (prog1 (scan-digits stream) (peekc))))
             (exp         (cond ((char= char #\e) (advance) (peekc) "e")
                                ((char= char #\E) (advance) (peekc) "E")
                                (t "")))
             (exp-sign    (if (= 0 (length exp)) ""
                            (cond ((char= char #\+) (advance) "+")
                                  ((char= char #\-) (advance) "-")
                                  (t ""))))
             (exp-digits  (if (= 0 (length exp)) ""
                            (scan-digits stream)))
             (string      (string-append sign digits dot dot-digits exp exp-sign exp-digits))
             (result      (read-from-string string)))
        (declare (string sign digits dot dot-digits exp exp-sign exp-digits string))
        (etypecase result
          (integer result)
          (single-float result)
          (number (coerce result 'single-float)))))))

(defun scan-float (stream)
  "Scan a floating point number from stream. Returns either an integer or a single-float."
  (declare (buffered-stream stream) #.*fixnum-optimization*)
  (loop (with-stream-input-buffer (buffer index limit) stream
          (declare (simple-base-string buffer) (fixnum index limit))
          (when (< index limit)
            (let* ((pos index) (char (sbchar buffer pos)))
              (declare (fixnum pos) (base-char char))
              (flet ((nextc () (if (= (incf pos) limit)
                                 (return-from scan-float (slow-scan-float stream))
                                 (setq char (sbchar buffer pos)))))
                (declare (inline nextc))
                (when (or (char= char #\+)
                          (char= char #\-))
                  (nextc))
                (let ((digits (and (char<= #\0 char) (char<= char #\9))))
                  (declare (boolean digits))
                  (when digits
                    (loop do (nextc) while (and (char<= #\0 char) (char<= char #\9))))
                  (cond ((char= char #\.)
                         (nextc)
                         (assert (and (char<= #\0 char) (char<= char #\9)))
                         (loop do (nextc) while (and (char<= #\0 char) (char<= char #\9))))
                        (t (assert digits))))
                (when (or (char= char #\e)
                          (char= char #\E))
                  (nextc)
                  (when (or (char= char #\+)
                            (char= char #\-))
                    (nextc))
                  (assert (and (char<= #\0 char) (char<= char #\9)))
                  (loop do (nextc) while (and (char<= #\0 char) (char<= char #\9))))
                (let ((result (read-from-string buffer t nil :start index :end pos)))
                  (setq index pos)
                  (return-from scan-float
                    (etypecase result
                      (integer result)
                      (single-float result)
                      (number (coerce result 'single-float)))))))))
        (unless (stream-fill-buffer stream)
          (error "Stream overflow in scan-float."))))

(defun parse-sam-tag (stream)
=======
      (char= char #\EOT)))

(defun scan-string (scanner)
  "Read a tab-delimited entry as string from scanner."
  (declare (scanner scanner) #.*optimization*)
  (loop with index of-type fixnum = (scanner-index scanner)
        with string of-type simple-base-string = (scanner-string scanner)
        for end of-type fixnum from index below (length string)
        until (char= (schar string end) #\Tab) finally
        (let ((result (make-array (the fixnum (- end index)) :element-type 'base-char)))
          (declare (simple-base-string result))
          (loop for j of-type fixnum from index below end
                for i of-type fixnum from 0
                do (setf (schar result i) (schar string j)))
          (setf (scanner-index scanner) end)
          (return result))))

(defun scan-integer (scanner)
  "Scan an integer from scanner."
  (declare (scanner scanner) #.*optimization*)
  (let ((index (scanner-index scanner))
        (string (scanner-string scanner)))
    (declare (fixnum index) (simple-base-string string))
    (let* ((pos index) (char (schar string pos)))
      (declare (fixnum pos) (base-char char))
      (flet ((nextc () (if (= (incf pos) (length string))
                         (setq char #\EOT)
                         (setq char (schar string pos)))))
        (declare (inline nextc))
        (when (or (char= char #\-)
                  (char= char #\+))
          (nextc))
        (assert (and (char<= #\0 char) (char<= char #\9)))
        (loop do (nextc) while (and (char<= #\0 char) (char<= char #\9))))
      (setf (scanner-index scanner) pos)
      (parse-integer string :start index :end pos))))

(defun scan-float (scanner)
  "Scan a floating point number from scanner. Returns either an integer or a single-float."
  (declare (scanner scanner) #.*optimization*)
  (let ((index (scanner-index scanner))
        (string (scanner-string scanner)))
    (declare (fixnum index) (simple-base-string string))
    (let* ((pos index) (char (schar string pos)))
      (declare (fixnum pos) (base-char char))
      (flet ((nextc () (if (= (incf pos) (length string))
                         (setq char #\EOT)
                         (setq char (schar string pos)))))
        (declare (inline nextc))
        (when (or (char= char #\-)
                  (char= char #\+))
          (nextc))
        (cond ((and (char<= #\0 char) (char<= char #\9))
               (loop do (nextc) while (and (char<= #\0 char) (char<= char #\9)))
               (when (char= char #\.)
                 (nextc)
                 (assert (and (char<= #\0 char) (char<= char #\9)))
                 (loop do (nextc) while (and (char<= #\0 char) (char<= char #\9)))))
              (t (when (char= char #\.)
                   (nextc))
                 (assert (and (char<= #\0 char) (char<= char #\9)))
                 (loop do (nextc) while (and (char<= #\0 char) (char<= char #\9)))))
        (when (or (char= char #\e)
                  (char= char #\E))
          (nextc)
          (when (or (char= char #\-)
                    (char= char #\+))
            (nextc))
          (assert (and (char<= #\0 char) (char<= char #\9)))
          (loop do (nextc) while (and (char<= #\0 char) (char<= char #\9)))))
      (setf (scanner-index scanner) pos)
      (with-input-from-string (stream string :start index :end pos)
        (let ((*read-base* 10) (*read-default-float-format* 'single-float) (*read-eval* nil))
          (let ((value (read stream)))
            (etypecase value
              (integer value)
              (single-float value)
              (number (coerce value 'single-float)))))))))

(defun parse-sam-tag (scanner &optional (tag-string (make-array 2 :element-type 'base-char)))
>>>>>>> 5537f05d
  "Parse the TAG: portion of a SAM file tag."
  (declare (scanner scanner) (simple-base-string tag-string) #.*optimization*)
  (let ((index (scanner-index scanner))
        (string (scanner-string scanner)))
    (declare (fixnum index) (simple-base-string string))
    (assert (<= index (- (length string) 3)))
    (setf (schar tag-string 0) (schar string index))
    (setf (schar tag-string 1) (schar string (the fixnum (+ index 1))))
    (assert (char= (schar string (the fixnum (+ index 2))) #\:))
    (setf (scanner-index scanner) (the fixnum (+ index 3)))
    tag-string))

(defun parse-sam-byte-array (scanner)
  "Parse a byte array in a SAM file.
   See http://samtools.github.io/hts-specs/SAMv1.pdf - Section 1.5, Type H."
  (declare (scanner scanner) #.*fixnum-optimization*)
  (flet ((hex-value (char)
           (declare (base-char char))
           (cond ((and (char<= #\0 char) (char<= char #\9))
                  (- (char-int char) #.(char-int #\0)))
                 ((and (char<= #\a char) (char<= char #\f))
                  (- (char-int char) #.(- (char-int #\a) 10)))
                 ((and (char<= #\A char) (char<= char #\F))
                  (- (char-int char) #.(- (char-int #\A) 10)))
                 (t (error "Not a hex digit ~S in ~S." char scanner)))))
    (declare (inline hex-value))
    (loop for count of-type fixnum from 1
          collect (+ (ash (hex-value (readc scanner)) 4)
                     (hex-value (readc scanner)))
          into list until (end-of-entry-p (peekc scanner))
          finally (return (make-array count :element-type 'octet :initial-contents list)))))

(defun parse-sam-numeric-array (scanner)
  "Parse a numeric array in a SAM file.
   See http://samtools.github.io/hts-specs/SAMv1.pdf - Section 1.5, Type B."
  (declare (scanner scanner) #.*optimization*)
  (advance scanner) ;; ignore type tag
  (loop do (scanc scanner #\,)
        collect (scan-float scanner)
        until (end-of-entry-p (peekc scanner))))

(defun parse-sam-header-line (scanner)
  "Parse an @HD line in a SAM file.
   See http://samtools.github.io/hts-specs/SAMv1.pdf - Section 1.3."
  (declare (scanner scanner) #.*optimization*)
  (let ((tag (make-array 2 :element-type 'base-char)))
    (declare (simple-base-string tag) (dynamic-extent tag))
    (loop until (char= (peekc scanner) #\EOT)
          nconc (progn
                  (scanc scanner #\Tab)
                  (parse-sam-tag scanner tag)
                  (string-case (tag :default (if (sam-header-user-tag-p tag)
                                               (list (unique (intern-key/copy tag) record) (scan-string scanner))
                                               (error "Unknown tag ~A in SAM header line ~S." tag scanner)))
                    (#.(sbs "VN") (list (unique :VN record) (scan-string scanner)))
                    (#.(sbs "SO") (list (unique :SO record) (scan-string scanner)))))
          into record finally
          (advance scanner)
          (unless (presentp :VN record)
            (cerror "Ignore absence of VN tag and continue."
                    "VN tag missing in @HD line when reading ~S." scanner))
          (return record))))

(defun parse-sam-reference-sequence-dictionary-entry (scanner)
  "Parse an @SQ line in a SAM file.
   See http://samtools.github.io/hts-specs/SAMv1.pdf - Section 1.3."
  (declare (scanner scanner) #.*optimization*)
  (let ((tag (make-array 2 :element-type 'base-char)))
    (declare (simple-base-string tag) (dynamic-extent tag))
    (loop until (char= (peekc scanner) #\EOT)
          nconc (progn
                  (scanc scanner #\Tab)
                  (parse-sam-tag scanner tag)
                  (string-case (tag :default (if (sam-header-user-tag-p tag)
                                               (list (unique (intern-key/copy tag) record) (scan-string scanner))
                                               (error "Unknown tag ~A in SAM reference sequence dictionary line ~S." tag scanner)))
                    (#.(sbs "SN") (list (unique :SN record) (scan-string scanner)))
                    (#.(sbs "LN") (list (unique :LN record) (scan-integer scanner)))
                    (#.(sbs "AS") (list (unique :AS record) (scan-string scanner)))
                    (#.(sbs "M5") (list (unique :M5 record) (parse-sam-byte-array scanner)))
                    (#.(sbs "SP") (list (unique :SP record) (scan-string scanner)))
                    (#.(sbs "UR") (list (unique :UR record) (scan-string scanner)))))
          into record finally
          (advance scanner)
          (unless (presentp :SN record)
            (cerror "Ignore absence of SN tag and continue."
                    "SN tag missing in @SQ line when reading ~S." scanner))
          (unless (presentp :LN record)
            (cerror "Ignore absence of LN tag and continue."
                    "LN tag missing in @SQ line when reading ~S." scanner))
          (return record))))

(defun parse-sam-read-group (scanner)
  "Parse an @RG line in a SAM file.
   See http://samtools.github.io/hts-specs/SAMv1.pdf - Section 1.3."
  (declare (scanner scanner) #.*optimization*)
  (let ((tag (make-array 2 :element-type 'base-char)))
    (declare (simple-base-string tag) (dynamic-extent tag))
    (loop until (char= (peekc scanner) #\EOT)
          nconc (progn
                  (scanc scanner #\Tab)
                  (parse-sam-tag scanner tag)
                  (string-case (tag :default (if (sam-header-user-tag-p tag)
                                               (list (unique (intern-key/copy tag) record) (scan-string scanner))
                                               (error "Unknown tag ~A in SAM read group line ~S." tag scanner)))
                    (#.(sbs "ID") (list (unique :ID record) (scan-string scanner)))
                    (#.(sbs "CN") (list (unique :CN record) (scan-string scanner)))
                    (#.(sbs "DS") (list (unique :DS record) (scan-string scanner)))
                    (#.(sbs "DT") (list (unique :DT record) (parse-date-time (scan-string scanner))))
                    (#.(sbs "FO") (list (unique :FO record) (scan-string scanner)))
                    (#.(sbs "KS") (list (unique :KS record) (scan-string scanner)))
                    (#.(sbs "LB") (list (unique :LB record) (scan-string scanner)))
                    (#.(sbs "PG") (list (unique :PG record) (scan-string scanner)))
                    (#.(sbs "PI") (list (unique :PI record) (scan-integer scanner)))
                    (#.(sbs "PL") (list (unique :PL record) (scan-string scanner)))
                    (#.(sbs "PU") (list (unique :PU record) (scan-string scanner)))
                    (#.(sbs "SM") (list (unique :SM record) (scan-string scanner)))))
          into record finally
          (advance scanner)
          (unless (presentp :ID record)
            (cerror "Ignore absence of ID tag and continue."
                    "ID tag missing in @RG line when reading ~S." scanner))
          (return record))))

(defun parse-sam-program (scanner)
  "Parse an @PG line in a SAM file.
   See http://samtools.github.io/hts-specs/SAMv1.pdf - Section 1.3."
  (declare (scanner scanner) #.*optimization*)
  (let ((tag (make-array 2 :element-type 'base-char)))
    (declare (simple-base-string tag) (dynamic-extent tag))
    (loop until (char= (peekc scanner) #\EOT)
          nconc (progn
                  (scanc scanner #\Tab)
                  (parse-sam-tag scanner tag)
                  (string-case (tag :default (if (sam-header-user-tag-p tag)
                                               (list (unique (intern-key/copy tag) record) (scan-string scanner))
                                               (error "Unknown tag ~A in SAM program line ~S." tag scanner)))
                    (#.(sbs "ID") (list (unique :ID record) (scan-string scanner)))
                    (#.(sbs "PN") (list (unique :PN record) (scan-string scanner)))
                    (#.(sbs "CL") (list (unique :CL record) (scan-string scanner)))
                    (#.(sbs "PP") (list (unique :PP record) (scan-string scanner)))
                    (#.(sbs "DS") (list (unique :DS record) (scan-string scanner)))
                    (#.(sbs "VN") (list (unique :VN record) (scan-string scanner)))))
          into record finally
          (advance scanner)
          (unless (presentp :ID record)
            (cerror "Ignore absence of ID tag and continue."
                    "ID tag missing in @PG line when reading ~S." scanner))
          (return record))))

(defun parse-sam-comment (scanner)
  "Parse an @CO line in a SAM file.
   See http://samtools.github.io/hts-specs/SAMv1.pdf - Section 1.3."
  (declare (scanner scanner) #.*optimization*)
  (let ((index (scanner-index scanner))
        (string (scanner-string scanner)))
    (declare (fixnum index) (simple-base-string string))
    (when (char= (schar string index) #\Tab)
      (incf index))
    (let ((result (make-array (- (length string) index) :element-type 'base-char)))
      (declare (simple-base-string result))
      (loop for j of-type fixnum from index below (length string)
            for i of-type fixnum from 0
            do (setf (schar result i) (schar string j)))
      (setf (scanner-index scanner) (length string))
      result)))

(defun parse-sam-header-code (scanner &optional (code-string (make-array 3 :element-type 'base-char)))
  "Parse the record type code of a SAM header line."
  (declare (scanner scanner) (simple-base-string code-string) #.*optimization*)
  (let ((index (scanner-index scanner))
        (string (scanner-string scanner)))
    (declare (fixnum index) (simple-base-string string))
    (assert (<= index (- (length string) 3)))
    (setf (schar code-string 0) (schar string index))
    (setf (schar code-string 1) (schar string (the fixnum (+ index 1))))
    (setf (schar code-string 2) (schar string (the fixnum (+ index 2))))
    (setf (scanner-index scanner) (the fixnum (+ index 3)))
    code-string))

(defun parse-sam-header (stream)
  "Parse a SAM file header section.
   See http://samtools.github.io/hts-specs/SAMv1.pdf - Section 1.3."
  (declare (stream stream) #.*optimization*)
  (let ((scanner (make-scanner))
        (code (make-array 3 :element-type 'base-char))
        hd sq rg pg co user-tags)
    (declare (scanner scanner) (simple-base-string code) (dynamic-extent scanner code))
    (loop until (char/= (the base-char (ascii-stream-peek-char stream #\EOT)) #\@) do
          (reinitialize-scanner scanner (ascii-stream-read-line stream))
          (parse-sam-header-code scanner code)
          (string-case (code :default (if (sam-header-user-tag-p code)
                                        (push (parse-sam-comment scanner) (getf user-tags (intern-key/copy code)))
                                        (error "Unknown SAM record type code ~A in header line ~S." code scanner)))
            (#.(sbs "@HD") (progn
                             (assert (null hd))
                             (setq hd (parse-sam-header-line scanner))))
            (#.(sbs "@SQ") (push (parse-sam-reference-sequence-dictionary-entry scanner) sq))
            (#.(sbs "@RG") (push (parse-sam-read-group scanner) rg))
            (#.(sbs "@PG") (push (parse-sam-program scanner) pg))
            (#.(sbs "@CO") (push (parse-sam-comment scanner) co)))
          finally (return (make-sam-header
                           :hd hd
                           :sq (nreverse sq)
                           :rg (nreverse rg)
                           :pg (nreverse pg)
                           :co (nreverse co)
                           :user-tags (loop for cons on user-tags by #'cddr
                                            do (setf (cdr cons) (nreverse (cdr cons)))
                                            finally (return user-tags)))))))

<<<<<<< HEAD
(defun skip-sam-header (stream)
  "Skip the SAM file header section."
  (declare (buffered-stream stream) #.*fixnum-optimization*)
  (loop for char of-type base-char = (peekc stream)
        until (or (end-of-file-p char) (char/= char #\@))
        do (%skip-string stream 'end-of-line-p) (advance stream))
  (values))

(define-symbol-macro optional-field-type-tags "AifZHB")
(defconstant +min-optional-field-type-tag+ (reduce 'min optional-field-type-tags :key 'char-code)
=======
(define-symbol-macro optional-field-type-tags (sbs "AifZHB"))

(defconstant +min-optional-field-type-tag+ (reduce #'min optional-field-type-tags :key #'char-code)
>>>>>>> 5537f05d
  "The smallest optional field type tag.
   See http://samtools.github.io/hts-specs/SAMv1.pdf - Section 1.5.")

(defconstant +max-optional-field-type-tag+ (reduce #'max optional-field-type-tags :key #'char-code)
  "The largest optional field type tag.
   See http://samtools.github.io/hts-specs/SAMv1.pdf - Section 1.5.")

(defun scan-error (scanner)
  "Signal invalid type tag for optional field in SAM alignment."
  (declare (scanner scanner))
  (error "Invalid type tag for optional field in SAM alignment ~S." scanner))

(defun make-optional-field-scan-table ()
  "Create a dispatch table for scanning optional fields in a SAM file read alignment line.
   See http://samtools.github.io/hts-specs/SAMv1.pdf - Section 1.5."
  (let ((table (make-array (1+ (- +max-optional-field-type-tag+
                                  +min-optional-field-type-tag+))
                           :initial-element #'scan-error
                           #+lispworks :allocation #+lispworks :long-lived
                           #+lispworks :single-thread #+lispworks t)))
    (flet ((s (index value) (setf (svref table (- (char-code index) +min-optional-field-type-tag+)) value)))
      (s #\A #'readc)
      (s #\i #'scan-integer)
      (s #\f #'scan-float)
      (s #\Z #'scan-string)
      (s #\H #'parse-sam-byte-array)
      (s #\B #'parse-sam-numeric-array))
    table))

(declaim (notinline parse-sam-alignment))

(defun parse-sam-alignment (string)
  "Parse a SAM file read alignment line.
   See http://samtools.github.io/hts-specs/SAMv1.pdf - Section 1.4."
  (declare (simple-base-string string) #.*optimization*)
  (let ((scanner (make-scanner string)))
    (declare (scanner scanner) (dynamic-extent scanner))
    (flet ((do-stringn ()
             (scan-string scanner))
           (do-string ()
             (prog1 (scan-string scanner)
               (scanc scanner #\Tab)))
           (do-int32 ()
             (prog1 (scan-integer scanner)
               (scanc scanner #\Tab))))
      (declare (inline do-stringn do-string do-int32))
      (make-sam-alignment
       :qname (do-string)
       :flag  (do-int32)
       :rname (do-string)
       :pos   (do-int32)
       :mapq  (do-int32)
       :cigar (do-string)
       :rnext (do-string)
       :pnext (do-int32)
       :tlen  (do-int32)
       :seq   (do-string)
       :qual  (do-stringn)
       :tags  (let ((tag-string (make-array 2 :element-type 'base-char)))
                (declare (simple-base-string tag-string) (dynamic-extent tag-string))
                (loop until (char= (peekc scanner) #\EOT)
                      nconc (progn
                              (scanc scanner #\Tab)
                              (let ((tag (intern-key/copy (parse-sam-tag scanner tag-string)))
                                    (type (readc scanner)))
                                (declare (symbol tag) (base-char type))
                                (scanc scanner #\:)
                                (list tag (funcall (the function (svref (load-time-value (make-optional-field-scan-table) t)
                                                                        (- (char-code type) +min-optional-field-type-tag+)))
                                                   scanner))))))))))

(defun parse-sam (stream)
  "Parse a complete SAM file.
   See http://samtools.github.io/hts-specs/SAMv1.pdf - Section 1."
  (make-sam :header     (parse-sam-header stream)
            :alignments (loop while (ascii-stream-listen stream)
                              collect (parse-sam-alignment (ascii-stream-read-line stream)))))


;;; output

(declaim (inline writec write-newline write-tab))

(defun writec (out c)
  "Write a character to output stream."
  (ascii-stream-write-char out c))

(defun write-newline (out)
  "Write a newline to output stream."
  (writec out #\Newline))

(defun write-tab (out)
  "Write a tabulator to output stream."
  (writec out #\Tab))

(declaim (inline writestr))

(defun writestr (out string)
  (ascii-stream-write-string out string))

(defun format-sam-string (out tag string)
  "Write a SAM file TAG of type string."
  (declare (stream out) (string tag string) #.*optimization*)
  (write-tab out)
  (writestr out tag)
  (writec out #\:)
  (writestr out string))

(defun format-sam-integer (out tag value)
  "Write a SAM file TAG of type integer."
  (declare (stream out) (simple-base-string tag) (integer value) #.*optimization*)
  (write-tab out)
  (writestr out tag)
  (format out (sbs ":~D") value))

(defun format-sam-byte-array (out tag byte-array)
  "Write a SAM file TAG of type byte array.
   See http://samtools.github.io/hts-specs/SAMv1.pdf - Section 1.5, Type H."
  (declare (stream out) (simple-base-string tag) (sequence byte-array) #.*optimization*)
  (write-tab out)
  (writestr out tag)
  (writec out #\:)
  (etypecase byte-array
    (list   (loop for byte in (the list byte-array)
                  do (format out (sbs "~2,'0X") byte)))
    (vector (loop for byte across (the vector byte-array)
                  do (format out (sbs "~2,'0X") byte)))))

(defun format-sam-datetime (out tag datetime)
  "Write a SAM file TAG of type date/time.
   See http://samtools.github.io/hts-specs/SAMv1.pdf - Section 1.3, Tag @RG, DT."
  (declare (stream out) (simple-base-string tag) (integer datetime) #.*optimization*)
  (write-tab out)
  (writestr out tag)
  (multiple-value-bind
      (sec min hour day month year)
      (decode-universal-time datetime)
    (format out (sbs ":~4,'0D-~2,'0D-~2,'0DT~2,'0D:~2,'0D:~2,'0DZ")
            year month day hour min sec)))

(defun format-sam-header-user-tag (out tag value)
  "Write a user-defined SAM file TAG of type string."
  (declare (stream out) (symbol tag) #.*optimization*)
  (let ((tag-string (symbol-name tag)))
    (if (sam-header-user-tag-p tag-string)
      (format-sam-string out tag-string value)
      (error "Unknown tag ~A in a SAM header line." tag))))

(defun format-sam-header-line (out list)
  "Write an @HD line in a SAM file header section.
   See http://samtools.github.io/hts-specs/SAMv1.pdf - Section 1.3."
  (declare (stream out) (list list) #.*optimization*)
  (when list
    (unless (presentp :VN list)
      (cerror "Ignore absence of VN tag and continue."
              "VN tag missing in @HD line when writing ~A." out))
    (writestr out (sbs "@HD"))
    (loop for (tag value) of-type (symbol t) on list by #'cddr do
          (case tag 
            (:VN (format-sam-string out (sbs "VN") value))
            (:SO (format-sam-string out (sbs "SO") value))
            (t   (format-sam-header-user-tag out tag value))))
    (write-newline out)))

(defun format-sam-reference-sequence-dictionary (out list)
  "Write the @SQ lines in a SAM file header section.
   See http://samtools.github.io/hts-specs/SAMv1.pdf - Section 1.3."
  (declare (stream out) (list list) #.*optimization*)
  (loop for plist in list do
        (unless (presentp :SN plist)
          (cerror "Ignore absence of SN tag and continue."
                  "SN tag missing in @SQ line when writing ~A." out))
        (unless (presentp :LN plist)
          (cerror "Ignore absence of LN tag and continue."
                  "LN tag missing in @SQ line when writing ~A." out))
        (writestr out (sbs "@SQ"))
        (loop for (tag value) on plist by #'cddr do
              (case tag
                (:SN (format-sam-string out (sbs "SN") value))
                (:LN (format-sam-integer out (sbs "LN") value))
                (:AS (format-sam-string out (sbs "AS") value))
                (:M5 (format-sam-byte-array out (sbs "M5") value))
                (:SP (format-sam-string out (sbs "SP") value))
                (:UR (format-sam-string out (sbs "UR") value))
                (t   (format-sam-header-user-tag out tag value))))
        (write-newline out)))

(defun format-sam-read-groups (out list)
  "Write the @RG lines in a SAM file header section.
   See http://samtools.github.io/hts-specs/SAMv1.pdf - Section 1.3."
  (declare (stream out) (list list) #.*optimization*)
  (loop for plist in list do
        (unless (presentp :ID plist)
          (cerror "Ignore absence of ID tag and continue."
                  "ID tag missing in @RG line when writing ~A." out))
        (writestr out (sbs "@RG"))
        (loop for (tag value) on plist by #'cddr do
              (case tag
                (:ID (format-sam-string out (sbs "ID") value))
                (:CN (format-sam-string out (sbs "CN") value))
                (:DS (format-sam-string out (sbs "DS") value))
                (:DT (format-sam-datetime out (sbs "DT") value))
                (:FO (format-sam-string out (sbs "FO") value))
                (:KS (format-sam-string out (sbs "KS") value))
                (:LB (format-sam-string out (sbs "LB") value))
                (:PG (format-sam-string out (sbs "PG") value))
                (:PI (format-sam-integer out (sbs "PI") value))
                (:PL (format-sam-string out (sbs "PL") value))
                (:PU (format-sam-string out (sbs "PU") value))
                (:SM (format-sam-string out (sbs "SM") value))
                (t   (format-sam-header-user-tag out tag value))))
        (write-newline out)))

(defun format-sam-programs (out list)
  "Write the @PG lines in a SAM file header section.
   See http://samtools.github.io/hts-specs/SAMv1.pdf - Section 1.3."
  (declare (stream out) (list list) #.*optimization*)
  (loop for plist in list do
        (unless (presentp :ID plist)
          (cerror "Ignore absence of ID tag and continue."
                  "ID tag missing in @PG line when writing ~A." out))
        (writestr out (sbs "@PG"))
        (loop for (tag value) on plist by #'cddr do
              (case tag
                (:ID (format-sam-string out (sbs "ID") value))
                (:PN (format-sam-string out (sbs "PN") value))
                (:CL (format-sam-string out (sbs "CL") value))
                (:PP (format-sam-string out (sbs "PP") value))
                (:DS (format-sam-string out (sbs "DS") value))
                (:VN (format-sam-string out (sbs "VN") value))
                (t   (format-sam-header-user-tag out tag value))))
        (write-newline out)))

(defun format-sam-comments (out list)
  "Write the @CO lines in a SAM file header section.
   See http://samtools.github.io/hts-specs/SAMv1.pdf - Section 1.3."
  (declare (stream out) (list list) #.*optimization*)
  (loop for string in list do
        (writestr out (sbs "@CO"))
        (write-tab out)
        (writestr out string)
        (write-newline out)))

(defun format-sam-user-tags (out tags)
  "Write the user-defined header lines.
   See http://samtools.github.io/hts-specs/SAMv1.pdf - Section 1.3."
  (declare (stream out) (list tags) #.*optimization*)
  (loop for (code list) of-type (symbol list) on tags by #'cddr
        for code-string = (symbol-name code) do
        (loop for string in list do
              (writestr out code-string)
              (write-tab out)
              (writestr out string)
              (write-newline out))))

(defun format-sam-header (out header)
  "Write a SAM file header section.
   See http://samtools.github.io/hts-specs/SAMv1.pdf - Section 1.3."
  (declare (stream out) (sam-header header) #.*optimization*)
  (format-sam-header-line                   out (sam-header-hd header))
  (format-sam-reference-sequence-dictionary out (sam-header-sq header))
  (format-sam-read-groups                   out (sam-header-rg header))
  (format-sam-programs                      out (sam-header-pg header))
  (format-sam-comments                      out (sam-header-co header))
  (format-sam-user-tags                     out (sam-header-user-tags header)))

(eval-when (:compile-toplevel :execute)
  (define-symbol-macro   int8 #\c)
  (define-symbol-macro  uint8 #\C)
  (define-symbol-macro  int16 #\s)
  (define-symbol-macro uint16 #\S)
  (define-symbol-macro  int32 #\i)
  (define-symbol-macro uint32 #\I)
  (define-symbol-macro    num #\f)

  (defvar *integer-types* 
    (list int8 uint8 int16 uint16 int32 uint32)
    "Integer types supported in SAM file numeric arrays.
     See http://samtools.github.io/hts-specs/SAMv1.pdf - Section 1.5, Type B.")

  (defun make-integer-type-descriptors (&rest types)
    "Create descriptors for the integer types in SAM file numeric arrays.
     Types with smaller indexes are preferred over types with larger indexes.
     See http://samtools.github.io/hts-specs/SAMv1.pdf - Section 1.5, Type B."
    (declare (dynamic-extent types))
    (loop for type in *integer-types*
          for index from 0
          when (member type types :test #'char=) 
          collect (cons type index))))

(declaim (inline common-number-type))

(defun common-number-type (numbers)
  "Determine the smallest numeric type supported by SAM file numeric arrays that can represent all numbers in the given list.
   See http://samtools.github.io/hts-specs/SAMv1.pdf - Section 1.5, Type B."
  (declare (list numbers) #.*optimization*)
  (flet ((integer-types (number)
           (declare (number number))
           (etypecase number
             (float '())
             (fixnum  (locally (declare (fixnum number))
                        (cond ((< number  #.(- (expt 2 31))) '())
                              ((> number #.(1- (expt 2 32))) '())
                              ((> number #.(1- (expt 2 31))) '#.(make-integer-type-descriptors uint32))

                              ((< number  #.(- (expt 2 15))) '#.(make-integer-type-descriptors int32))
                              ((> number #.(1- (expt 2 16))) '#.(make-integer-type-descriptors int32 uint32))
                              ((> number #.(1- (expt 2 15))) '#.(make-integer-type-descriptors uint16 int32 uint32))

                              ((< number  #.(- (expt 2  7))) '#.(make-integer-type-descriptors int16 int32))
                              ((> number #.(1- (expt 2  8))) '#.(make-integer-type-descriptors int16 uint16 int32 uint32))
                              ((> number #.(1- (expt 2  7))) '#.(make-integer-type-descriptors uint8 int16 uint16 int32 uint32))

                              ((< number 0)                  '#.(make-integer-type-descriptors int8 int16 int32))
                              (t                             '#.(make-integer-type-descriptors int8 uint8 int16 uint16 int32 uint32)))))
             (integer (locally (declare (integer number))
                        (cond ((< number  #.(- (expt 2 31))) '())
                              ((> number #.(1- (expt 2 32))) '())
                              ((> number #.(1- (expt 2 31))) '#.(make-integer-type-descriptors uint32))

                              ((< number  #.(- (expt 2 15))) '#.(make-integer-type-descriptors int32))
                              ((> number #.(1- (expt 2 16))) '#.(make-integer-type-descriptors int32 uint32))
                              ((> number #.(1- (expt 2 15))) '#.(make-integer-type-descriptors uint16 int32 uint32))

                              ((< number  #.(- (expt 2  7))) '#.(make-integer-type-descriptors int16 int32))
                              ((> number #.(1- (expt 2  8))) '#.(make-integer-type-descriptors int16 uint16 int32 uint32))
                              ((> number #.(1- (expt 2  7))) '#.(make-integer-type-descriptors uint8 int16 uint16 int32 uint32))

                              ((< number 0)                  '#.(make-integer-type-descriptors int8 int16 int32))
                              (t                             '#.(make-integer-type-descriptors int8 uint8 int16 uint16 int32 uint32))))))))
    (loop for number in numbers
          for types = (copy-list (integer-types number))
          then (nintersection types (integer-types number) :key #'car :test #'char=)
          unless types return #\f
          finally (return (caar (stable-sort types #'< :key #'cdr))))))

(defun format-sam-tag (out tag value)
  "Write a SAM file TAG, dispatching on actual type of the given value.
   See http://samtools.github.io/hts-specs/SAMv1.pdf - Section 1.5."
  (declare (stream out) (symbol tag) #.*optimization*)
  (write-tab out)
  (writestr out (symbol-name tag))
  (etypecase value
    (character    (writestr out (sbs ":A:")) (writec out value))           ; printable character
    (int32        (format out (sbs ":i:~D") value))                        ; signed 32-bit integer
    (integer      (format out (sbs ":f:~D") value))                        ; single-precision floating point number
    (single-float (format out (sbs ":f:~E") value))                        ; single-precision floating point number
    (double-float (format out (sbs ":f:~E") (coerce value 'single-float))) ; single-precision floating point number
    (string       (writestr out (sbs ":Z:"))                               ; printable string
                  (writestr out value))
    (vector       (writestr out (sbs ":H:"))                               ; byte array in hex format
                  (loop for byte across (the vector value)
                        do (format out (sbs "~2,'0X") byte)))
    (list         (writestr out (sbs ":B:"))                               ; integer or numeric array
                  (let ((type (common-number-type value)))
                    (writec out type)
                    (if (char= type num)
                      (loop for number in value do
                            (if (integerp number) (format out (sbs ",~D") number)
                              (format out (sbs ",~E") (coerce number 'single-float))))
                      (loop for number in value do (format out (sbs ",~D") number)))))))

(defun format-sam-alignment (out aln)
  "Write a SAM file read alignment line.
   See http://samtools.github.io/hts-specs/SAMv1.pdf - Sections 1.4 and 1.5."
  (declare (stream out) (sam-alignment aln) #.*optimization*)
  (writestr out (sam-alignment-qname aln)) (write-tab out)
  (format out (sbs "~D") (sam-alignment-flag aln))  (write-tab out)
  (writestr out          (sam-alignment-rname aln)) (write-tab out)
  (format out (sbs "~D") (sam-alignment-pos aln))   (write-tab out)
  (format out (sbs "~D") (sam-alignment-mapq aln))  (write-tab out)
  (writestr out          (sam-alignment-cigar aln)) (write-tab out)
  (writestr out          (sam-alignment-rnext aln)) (write-tab out)
  (format out (sbs "~D") (sam-alignment-pnext aln)) (write-tab out)
  (format out (sbs "~D") (sam-alignment-tlen aln))  (write-tab out)
  (writestr out          (sam-alignment-seq aln))   (write-tab out)
  (writestr out          (sam-alignment-qual aln))
  (loop for (key value) on (sam-alignment-tags aln) by #'cddr
        do (format-sam-tag out key value))
  (write-newline out))

(defun format-sam (out sam)
  "Write a complete SAM file.
   See http://samtools.github.io/hts-specs/SAMv1.pdf - Section 1."
  (declare (stream out) (sam sam) #.*optimization*)
  (format-sam-header out (sam-header sam))
  (loop for aln in (sam-alignments sam)
        do (format-sam-alignment out aln)))

(defglobal *stderr* #+lispworks (sys:make-stderr-stream) #+sbcl sb-sys:*stderr*)

(defun setup-standard-streams ()
  (setq *standard-output* *stderr*
        *error-output* *stderr*
        *trace-output* *stderr*))

(defglobal *samtools* nil
  "Location of the samtools binary.")

(defun get-samtools ()
  "Determine location of the samtools binary."
  (or *samtools* 
      (with-open-program (program "command -v samtools" :buffered nil)
        (let ((line (read-line (program-stream program) nil)))
          (if line
            (setq *samtools* line)
            (error "samtools not found. Please download it from http://samtools.sourceforge.net and make sure that its binary is present in your PATH."))))))

(defun check-stdout (pathname)
  (ignore-errors
    (string= (namestring (truename pathname))
             (load-time-value (namestring (truename #p"/dev/stdout"))))))

(defun check-stdin (pathname)
  (ignore-errors
    (string= (namestring (truename pathname))
             (load-time-value (namestring (truename #p"/dev/stdin"))))))

(defvar *reference-fasta* nil)
(defvar *reference-fai* nil)

(defun %open-sam (pathname direction header-only kind)
  "Open a SAM file for :input or :output. If kind is :bam or :cram, use samtools view for input or output.
   Tell samtools view to only return the header for :input when :header-only is true."
  ;
  ; In LispWorks, :element-type 'base-char and :external-format :latin-1 is the default.
  ; This is both fast and fully compatible with all ASCII I/O to and from files and pipes.
  ;
  ; In SBCL, we use :element-type 'octet for input files and wrap them with our own ASCII conversion.
  ; For fast ASCII output, we use :element-type 'base-char and :external-format :utf-8.
  ; See open-program for details on pipes.
  ;
  (ecase direction
    (:input (cond ((eq kind :sam)
                   #+lispworks
                   (if (check-stdin pathname) *terminal-io*
                     (open pathname :direction :input :element-type 'base-char :if-does-not-exist :error))
                   #+sbcl
                   (make-ascii-stream (open pathname :direction :input :element-type 'octet :if-does-not-exist :error)))
                  (t (open pathname :direction :probe :if-does-not-exist :error)
                     (open-program (list (get-samtools) "view" (if header-only "-H" "-h") "-@" (write-to-string *number-of-threads*)
                                         (namestring (translate-logical-pathname pathname))) :direction :input))))
    (:output (cond ((eq kind :sam)
<<<<<<< HEAD
                    (if (check-stdout pathname)
                        (make-synonym-stream '*terminal-io*)
                      (open pathname :direction :output :element-type 'base-char :if-exists :supersede)))
                   ((eq kind :cram)
                    (let ((reference-fasta *reference-fasta*)
                          (reference-fai *reference-fai*))
                      (cond (reference-fasta
                             (sys:open-pipe (list (get-samtools) "view" "-C" "-@" (write-to-string *number-of-threads*) "-T" reference-fasta
                                                  "-o" (namestring (translate-logical-pathname pathname)) "-") :direction :output))
                            (reference-fai
                             (sys:open-pipe (list (get-samtools) "view" "-C" "-@" (write-to-string *number-of-threads*) "-t" reference-fai
                                                  "-o" (namestring (translate-logical-pathname pathname)) "-") :direction :output)))))
                   (t (sys:open-pipe (list (get-samtools) "view" (ecase kind (:bam "-Sb") (:cram "-C")) "-@" (write-to-string *number-of-threads*)
                                           "-o" (namestring (translate-logical-pathname pathname)) "-")
                                     :direction :output))))))
=======
                    #+lispworks
                    (if (check-stdout pathname) *terminal-io*
                      (open pathname :direction :output :element-type 'base-char :if-exists :supersede))
                    #+sbcl
                    (open pathname :direction :output :element-type 'base-char :external-format :utf-8 :if-exists :supersede))
                   (t (open-program (list (get-samtools) "view" (ecase kind (:bam "-Sb") (:cram "-C")) "-@" (write-to-string *number-of-threads*)
                                          "-o" (namestring (translate-logical-pathname pathname)) "-") :direction :output))))))
>>>>>>> 5537f05d

(defun sam-file-kind (filename)
  "Determine whether the file is :bam for .bam, :cram for .cram, or :sam in all other cases."
  (let ((type (pathname-type (pathname filename))))
    (etypecase type
      (string (cond ((string-equal "bam" type) :bam)
                    ((string-equal "cram" type) :cram)
                    (t :sam)))
      (symbol :sam))))

(declaim (inline open-sam))

(defun open-sam (filename &key (direction :input) header-only)
  "Open a SAM file for :input or :output. If the file is .bam or .cram, use samtools view for input or output.
   Tell samtools view to only return the header for :input when :header-only is true."
  (%open-sam filename direction header-only (sam-file-kind filename)))

(defun open-temporary-sam (sibling)
  "Open a temporary SAM file for :output in the same folder as the sibling file. If the file is .bam or .cram, use samtools view for output."
  #+lispworks
  (let ((location (lw:pathname-location (pathname sibling)))
        (kind (sam-file-kind sibling)))
    (cond ((eq kind :sam)
           (let ((stream (hcl:open-temp-file :directory location)))
             (values stream (pathname stream))))
          (t (let ((pathname (hcl:create-temp-file :directory location)))
               (assert (delete-file pathname))
               (values (%open-sam pathname :output nil kind) pathname)))))
  #+sbcl
  (let* ((stream (cl-fad:open-temporary
                  :template (merge-pathnames "%" (merge-pathnames sibling (get-working-directory)))
                  :element-type 'octet))
         (pathname (pathname stream))
         (kind (sam-file-kind sibling)))
    (cond ((eq kind :sam)
           (values stream pathname))
          (t (close stream)
             (assert (delete-file pathname))
             (values (%open-sam pathname :output nil kind) pathname)))))

#+lispworks
(progn
  (declaim (inline close-sam sam-input sam-output))

  (defun close-sam (sam)
    "Close a SAM file, no matter whether it is an actual file or a pipe."
    (when (output-stream-p sam) (stream-flush-buffer sam))
    (unless (eq sam *terminal-io*) (close sam)))

  (defun sam-stream (sam)
    "Get the stream for a SAM file."
    sam))

#+sbcl
(progn
  (defun close-sam (sam)
    "Close a SAM file, no matter whether it is an actual file or a pipe."
    (cond ((streamp sam) (close sam))
          ((ascii-stream-p sam) (close-ascii-stream sam))
          ((program-p sam) (close-program sam))
          (t (error "Not a proper sam file connection: ~S." sam))))

  (defun sam-stream (sam)
    "Get the stream for a SAM file."
    (cond ((streamp sam) sam)
          ((ascii-stream-p sam) sam)
          ((program-p sam) (program-stream sam))
          (t (error "Not a proper sam file connection: ~S." sam)))))

(defun invoke-with-open-sam (function filename &rest args &key (direction :input) header-only)
  "Call a function and pass it a stream for reading or writing a SAM file."
  (declare (dynamic-extent args) (ignorable direction header-only))
  (let ((sam (apply #'open-sam filename args)))
    (unwind-protect
        (funcall function (sam-stream sam))
      (close-sam sam))))

(defmacro with-open-sam ((stream filename &rest args &key (direction :input) header-only) &body body)
  "Macro version of invoke-with-open-sam."
  (declare (ignore direction header-only))
  `(invoke-with-open-sam (lambda (,stream) ,@body) ,filename ,@args))<|MERGE_RESOLUTION|>--- conflicted
+++ resolved
@@ -68,191 +68,6 @@
   "Is the character a tab or end of line, delimiting an entry in a tab-delimited text file?"
   (declare (base-char) #.*optimization*)
   (or (char= char #\Tab)
-<<<<<<< HEAD
-      (char= char #\Newline)
-      (char= char +eof+)))
-
-(defun end-of-file-p (char)
-  "Is the character and end of file in a text file?"
-  (declare (base-char char) #.*fixnum-optimization*)
-  (char= char +eof+))
-
-(declaim (inline %scan-string))
-
-(defun %scan-string (stream predicate)
-  "Read characters from stream into a string until predicate on a character returns true."
-  (declare (buffered-stream stream) #.*fixnum-optimization*)
-  (let ((strings '()))
-    (declare (list strings))
-    (loop (with-stream-input-buffer (source index limit) stream
-            (declare (simple-base-string source) (fixnum index limit))
-            (loop for end of-type fixnum from index below limit
-                  for flag of-type boolean = (funcall predicate (sbchar source end))
-                  until flag finally
-                  (let ((string (make-array (- end index) :element-type 'base-char)))
-                    (declare (simple-base-string string))
-                    (loop for j of-type fixnum from index below end
-                          for i of-type fixnum from 0
-                          do (setf (sbchar string i) (sbchar source j)))
-                    (setq index end)
-                    (if flag
-                      (cond (strings (push string strings)
-                                     (return-from %scan-string (apply 'string-append (nreverse strings))))
-                            (t       (return-from %scan-string string)))
-                      (push string strings)))))
-          (unless (stream-fill-buffer stream)
-            (if strings
-              (if (cdr strings)
-                (return-from %scan-string (apply 'string-append (nreverse strings)))
-                (return-from %scan-string (car strings)))
-              (return-from %scan-string ""))))))
-
-(declaim (inline %skip-string))
-
-(defun %skip-string (stream predicate)
-  "Skip character from stream until predicate on a character returns true."
-  (declare (buffered-stream stream) #.*fixnum-optimization*)
-  (loop (with-stream-input-buffer (source index limit) stream
-          (declare (simple-base-string source) (fixnum index limit))
-          (loop for pos of-type fixnum from index below limit
-                when (funcall predicate (sbchar source pos))
-                do (setq index pos) (return-from %skip-string)
-                finally (setq index pos)))
-        (unless (stream-fill-buffer stream)
-          (return-from %skip-string))))
-
-(defun scan-string (stream)
-  "Read a tab-delimited entry as string from stream."
-  (declare (buffered-stream stream) #.*optimization*)
-  (%scan-string stream 'end-of-entry-p))
-
-(defun scan-stringn (stream)
-  "Read a tab- or end-of-line-delimited entry as string from stream."
-  (declare (buffered-stream stream) #.*optimization*)
-  (%scan-string stream 'end-of-entry-or-line-p))
-
-(declaim (inline not-digit-p))
-
-(defun not-digit-p (char)
-  "Is the character not a digit?"
-  (declare (base-char char) #.*fixnum-optimization*)
-  (not (and (char<= #\0 char) (char<= char #\9))))
-
-(defun scan-digits (stream)
-  "Read a string of digits from stream."
-  (declare (buffered-stream stream) #.*optimization*)
-  (%scan-string stream 'not-digit-p))
-
-(defun slow-scan-integer (stream)
-  "Scan an integer from stream, slow path."
-  (declare (buffered-stream stream) #.*fixnum-optimization*)
-  (let* ((negative (let ((char (peekc stream)))
-                     (declare (base-char char))
-                     (cond ((char= char #\+) (advance stream) nil)
-                           ((char= char #\-) (advance stream) t))))
-         (string   (scan-digits stream))
-         (value    (parse-integer string)))
-    (if negative (- value) value)))
-
-(defun scan-integer (stream)
-  "Scan an integer from stream."
-  (declare (buffered-stream stream) #.*fixnum-optimization*)
-  (loop (with-stream-input-buffer (buffer index limit) stream
-          (declare (simple-base-string buffer) (fixnum index limit))
-          (when (< index limit)
-            (let* ((pos index) (char (sbchar buffer pos)))
-              (declare (fixnum pos) (base-char char))
-              (flet ((nextc () (if (= (incf pos) limit)
-                                 (return-from scan-integer (slow-scan-integer stream))
-                                 (setq char (sbchar buffer pos)))))
-                (declare (inline nextc))
-                (when (or (char= char #\-)
-                          (char= char #\+))
-                  (nextc))
-                (assert (and (char<= #\0 char) (char<= char #\9)))
-                (loop do (nextc) while (and (char<= #\0 char) (char<= char #\9)))
-                (return-from scan-integer (prog1 (parse-integer buffer :start index :end pos)
-                                            (setq index pos)))))))
-        (unless (stream-fill-buffer stream)
-          (error "Stream overflow in scan-integer."))))
-
-(defun slow-scan-float (stream)
-  "Scan a floating point number from stream, slow path. Returns either an integer or a single-float."
-  (declare (buffered-stream stream) #.*fixnum-optimization*)
-  (let ((char (peekc stream)))
-    (declare (base-char char))
-    (flet ((peekc () (setq char (peekc stream)))
-           (advance () (advance stream)))
-      (declare (inline peekc advance))
-      (let* ((sign        (cond ((char= char #\+) (advance) "+")
-                                ((char= char #\-) (advance) "-")
-                                (t "")))
-             (digits      (prog1 (scan-digits stream) (peekc)))
-             (dot         (cond ((char= char #\.) (advance) ".")
-                                (t "")))
-             (dot-digits  (if (= 0 (length dot)) ""
-                            (prog1 (scan-digits stream) (peekc))))
-             (exp         (cond ((char= char #\e) (advance) (peekc) "e")
-                                ((char= char #\E) (advance) (peekc) "E")
-                                (t "")))
-             (exp-sign    (if (= 0 (length exp)) ""
-                            (cond ((char= char #\+) (advance) "+")
-                                  ((char= char #\-) (advance) "-")
-                                  (t ""))))
-             (exp-digits  (if (= 0 (length exp)) ""
-                            (scan-digits stream)))
-             (string      (string-append sign digits dot dot-digits exp exp-sign exp-digits))
-             (result      (read-from-string string)))
-        (declare (string sign digits dot dot-digits exp exp-sign exp-digits string))
-        (etypecase result
-          (integer result)
-          (single-float result)
-          (number (coerce result 'single-float)))))))
-
-(defun scan-float (stream)
-  "Scan a floating point number from stream. Returns either an integer or a single-float."
-  (declare (buffered-stream stream) #.*fixnum-optimization*)
-  (loop (with-stream-input-buffer (buffer index limit) stream
-          (declare (simple-base-string buffer) (fixnum index limit))
-          (when (< index limit)
-            (let* ((pos index) (char (sbchar buffer pos)))
-              (declare (fixnum pos) (base-char char))
-              (flet ((nextc () (if (= (incf pos) limit)
-                                 (return-from scan-float (slow-scan-float stream))
-                                 (setq char (sbchar buffer pos)))))
-                (declare (inline nextc))
-                (when (or (char= char #\+)
-                          (char= char #\-))
-                  (nextc))
-                (let ((digits (and (char<= #\0 char) (char<= char #\9))))
-                  (declare (boolean digits))
-                  (when digits
-                    (loop do (nextc) while (and (char<= #\0 char) (char<= char #\9))))
-                  (cond ((char= char #\.)
-                         (nextc)
-                         (assert (and (char<= #\0 char) (char<= char #\9)))
-                         (loop do (nextc) while (and (char<= #\0 char) (char<= char #\9))))
-                        (t (assert digits))))
-                (when (or (char= char #\e)
-                          (char= char #\E))
-                  (nextc)
-                  (when (or (char= char #\+)
-                            (char= char #\-))
-                    (nextc))
-                  (assert (and (char<= #\0 char) (char<= char #\9)))
-                  (loop do (nextc) while (and (char<= #\0 char) (char<= char #\9))))
-                (let ((result (read-from-string buffer t nil :start index :end pos)))
-                  (setq index pos)
-                  (return-from scan-float
-                    (etypecase result
-                      (integer result)
-                      (single-float result)
-                      (number (coerce result 'single-float)))))))))
-        (unless (stream-fill-buffer stream)
-          (error "Stream overflow in scan-float."))))
-
-(defun parse-sam-tag (stream)
-=======
       (char= char #\EOT)))
 
 (defun scan-string (scanner)
@@ -333,7 +148,6 @@
               (number (coerce value 'single-float)))))))))
 
 (defun parse-sam-tag (scanner &optional (tag-string (make-array 2 :element-type 'base-char)))
->>>>>>> 5537f05d
   "Parse the TAG: portion of a SAM file tag."
   (declare (scanner scanner) (simple-base-string tag-string) #.*optimization*)
   (let ((index (scanner-index scanner))
@@ -545,22 +359,50 @@
                                             do (setf (cdr cons) (nreverse (cdr cons)))
                                             finally (return user-tags)))))))
 
-<<<<<<< HEAD
+(declaim (inline %skip-line))
+
+#+lispworks
+(defun %skip-line (stream)
+  "Skip characters from stream until a newline is reached."
+  (declare (buffered-stream stream) #.*fixnum-optimization*)
+  (loop (with-stream-input-buffer (source index limit) stream
+          (declare (simple-base-string source) (fixnum index limit))
+          (loop for pos of-type fixnum from index below limit do
+                (when (char= (lw:sbchar source pos) #\Newline)
+                  (setq index (1+ pos))
+                  (return-from %skip-line))
+                finally (setq index pos)))
+        (unless (stream-fill-buffer stream)
+          (return-from %skip-line))))
+
+#+sbcl
+(defun %skip-line (stream)
+  "Skip characters from stream until a newline is reached."
+  (declare (ascii-stream stream) #.*optimization*)
+  (let ((buffer (ascii-stream-buffer stream)))
+    (declare (ascii-stream-buffer buffer))
+    (with-buffer-dispatch buffer
+      (loop (let ((index (ascii-stream-index stream))
+                  (limit (ascii-stream-limit stream)))
+              (declare (fixnum index limit))
+              (loop for pos of-type fixnum from index below limit do
+                    (when (char= (bchar buffer pos) #\Newline)
+                      (setf (ascii-stream-index stream) (the fixnum (1+ pos)))
+                      (return-from %skip-line))
+                    finally (setf (ascii-stream-index stream) pos)))
+            (unless (ascii-stream-fill-buffer stream)
+              (return-from %skip-line))))))
+
 (defun skip-sam-header (stream)
   "Skip the SAM file header section."
-  (declare (buffered-stream stream) #.*fixnum-optimization*)
-  (loop for char of-type base-char = (peekc stream)
-        until (or (end-of-file-p char) (char/= char #\@))
-        do (%skip-string stream 'end-of-line-p) (advance stream))
+  (declare #.*optimization*)
+  (loop until (char/= (the base-char (ascii-stream-peek-char stream #\EOT)) #\@)
+        do (%skip-line stream))
   (values))
 
-(define-symbol-macro optional-field-type-tags "AifZHB")
-(defconstant +min-optional-field-type-tag+ (reduce 'min optional-field-type-tags :key 'char-code)
-=======
 (define-symbol-macro optional-field-type-tags (sbs "AifZHB"))
 
 (defconstant +min-optional-field-type-tag+ (reduce #'min optional-field-type-tags :key #'char-code)
->>>>>>> 5537f05d
   "The smallest optional field type tag.
    See http://samtools.github.io/hts-specs/SAMv1.pdf - Section 1.5.")
 
@@ -1004,31 +846,29 @@
                      (open-program (list (get-samtools) "view" (if header-only "-H" "-h") "-@" (write-to-string *number-of-threads*)
                                          (namestring (translate-logical-pathname pathname))) :direction :input))))
     (:output (cond ((eq kind :sam)
-<<<<<<< HEAD
-                    (if (check-stdout pathname)
-                        (make-synonym-stream '*terminal-io*)
-                      (open pathname :direction :output :element-type 'base-char :if-exists :supersede)))
-                   ((eq kind :cram)
-                    (let ((reference-fasta *reference-fasta*)
-                          (reference-fai *reference-fai*))
-                      (cond (reference-fasta
-                             (sys:open-pipe (list (get-samtools) "view" "-C" "-@" (write-to-string *number-of-threads*) "-T" reference-fasta
-                                                  "-o" (namestring (translate-logical-pathname pathname)) "-") :direction :output))
-                            (reference-fai
-                             (sys:open-pipe (list (get-samtools) "view" "-C" "-@" (write-to-string *number-of-threads*) "-t" reference-fai
-                                                  "-o" (namestring (translate-logical-pathname pathname)) "-") :direction :output)))))
-                   (t (sys:open-pipe (list (get-samtools) "view" (ecase kind (:bam "-Sb") (:cram "-C")) "-@" (write-to-string *number-of-threads*)
-                                           "-o" (namestring (translate-logical-pathname pathname)) "-")
-                                     :direction :output))))))
-=======
                     #+lispworks
                     (if (check-stdout pathname) *terminal-io*
                       (open pathname :direction :output :element-type 'base-char :if-exists :supersede))
                     #+sbcl
                     (open pathname :direction :output :element-type 'base-char :external-format :utf-8 :if-exists :supersede))
-                   (t (open-program (list (get-samtools) "view" (ecase kind (:bam "-Sb") (:cram "-C")) "-@" (write-to-string *number-of-threads*)
+
+                   ((eq kind :cram)
+                    (let ((reference-fasta *reference-fasta*)
+                          (reference-fai *reference-fai*))
+                      (cond ((and (null reference-fasta) (null reference-fai))
+                             (error "When creating CRAM output, either a reference-fasta or a reference-fai must be provided."))
+                            ((and reference-fasta reference-fai)
+                             (error "When creating CRAM output, only either a reference-fasta or a reference-fai must be provided, but not both.")))
+                      (open-program `(,(get-samtools) "view" "-C"
+                                      "-@" ,(write-to-string *number-of-threads*)
+                                      ,@(cond (reference-fasta
+                                               `("-T" ,reference-fasta))
+                                              (reference-fai
+                                               `("-t" ,reference-fai)))
+                                      "-o" ,(namestring (translate-logical-pathname pathname)) "-")
+                                    :direction :output)))
+                   (t (open-program (list (get-samtools) "view" "-Sb" "-@" (write-to-string *number-of-threads*)
                                           "-o" (namestring (translate-logical-pathname pathname)) "-") :direction :output))))))
->>>>>>> 5537f05d
 
 (defun sam-file-kind (filename)
   "Determine whether the file is :bam for .bam, :cram for .cram, or :sam in all other cases."
