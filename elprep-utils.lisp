(in-package :elprep)

(defun explain-flag (flag)
  (let ((result '()))
    (macrolet ((test (&rest bits)
                 `(progn ,@(loop for bit in bits
                                 for bitn = (symbol-name bit)
                                 for bitk = (intern (subseq bitn 1 (1- (length bitn))) :keyword)
                                 collect `(when (/= (logand flag ,bit) 0)
                                            (push ,bitk result))))))
      (test +supplementary+
            +duplicate+
            +qc-failed+
            +secondary+
            +last+
            +first+
            +next-reversed+
            +reversed+
            +next-unmapped+
            +unmapped+
            +proper+
            +multiple+))
    result))
 
(defun sam-alignment-differ (aln1 aln2)
  (declare (sam-alignment aln1 aln2) #.*optimization*)
  ; check that all mandatory fields are =
  (or (when (string/= (the simple-base-string (sam-alignment-qname aln1)) (the simple-base-string (sam-alignment-qname aln2))) 'qname)
      (when (/= (the fixnum (sam-alignment-flag aln1)) (the fixnum (sam-alignment-flag aln2))) 'flag)
      (when (string/= (the simple-base-string (sam-alignment-rname aln1)) (the simple-base-string (sam-alignment-rname aln2))) 'rname)
      (when (/= (the int32 (sam-alignment-pos aln1)) (the int32 (sam-alignment-pos aln2))) 'pos)
      (when (/= (sam-alignment-mapq aln1) (sam-alignment-mapq aln2)) 'mapq)
      (when (string/= (the simple-base-string (sam-alignment-cigar aln1)) (the simple-base-string (sam-alignment-cigar aln2))) 'cigar)
      (when (string/= (the simple-base-string (sam-alignment-rnext aln1)) (the simple-base-string (sam-alignment-rnext aln2))) 'rnext)
      (when (string/= (the simple-base-string (sam-alignment-qual aln1)) (the simple-base-string (sam-alignment-qual aln2))) 'qual)))

(defun sam-alignment-same (aln1 aln2)
  (declare (sam-alignment aln1 aln2) #.*optimization*)
  (and (string= (the simple-base-string (sam-alignment-qname aln1)) (the simple-base-string (sam-alignment-qname aln2)))
       (= (the fixnum (sam-alignment-flag aln1)) (the fixnum (sam-alignment-flag aln2)))
       (string= (the simple-base-string (sam-alignment-rname aln1)) (the simple-base-string (sam-alignment-rname aln2)))
       (= (the int32 (sam-alignment-pos aln1)) (the int32 (sam-alignment-pos aln2)))
       (= (sam-alignment-mapq aln1) (sam-alignment-mapq aln2))
       (string= (the simple-base-string (sam-alignment-cigar aln1)) (the simple-base-string (sam-alignment-cigar aln2)))
       (string= (the simple-base-string (sam-alignment-rnext aln1)) (the simple-base-string (sam-alignment-rnext aln2)))
       (string= (the simple-base-string (sam-alignment-qual aln1)) (the simple-base-string (sam-alignment-qual aln2)))))

(defun real-diffs (alns1 alns2)
  (loop for aln1 in alns1
        unless (find aln1 alns2 :test #'sam-alignment-same)
        collect aln1))

(defun compare-sams (sam1-file sam2-file)
  ; parse both sams to memory, then do a 1 by 1 comparison on the alignments for all obligatory fields
  (let ((sam1 (make-sam))
        (sam2 (make-sam))
        (working-directory (get-working-directory)))
    (run-pipeline (merge-pathnames sam1-file working-directory) sam1)
    (run-pipeline (merge-pathnames sam2-file working-directory) sam2)
    ; sort the sams by qname
    (setf (sam-alignments sam1) (stable-sort (sam-alignments sam1) #'string< :key #'sam-alignment-qname))
    (setf (sam-alignments sam2) (stable-sort (sam-alignments sam2) #'string< :key #'sam-alignment-qname))
    (format t "sam1:~s alns sam2:~s alns ~%" (length (sam-alignments sam1)) (length (sam-alignments sam2)))
    (let ((differences1 nil)
          (differences2 nil))
      (loop for aln1 in (sam-alignments sam1) ; filter diffs
            for aln2 in (sam-alignments sam2)
            do (let ((d (sam-alignment-differ aln1 aln2))) 
                 (when d 
                   (push aln1 differences1) 
                   (push aln2 differences2))))
      (real-diffs differences1 differences2)))) ; sort slightly different order in elprep so get out real diffs

(defun verify-order-kept (sam-file)
  ; assume the input is coordinate sorted; verify if this is still the case
  (format t "verifying order kept ~%")
  (let ((sam (make-sam))
        (working-directory (get-working-directory)))
    (run-pipeline (merge-pathnames sam-file working-directory) sam)
    (let ((pos (sam-alignment-pos (first (sam-alignments sam))))
          (rname (sam-alignment-rname (first (sam-alignments sam))))
          (ctr 1))
      (loop for aln in (rest (sam-alignments sam))
            do (let ((new-pos (sam-alignment-pos aln))
                     (new-rname (sam-alignment-rname aln)))
                 (cond ((and (< new-pos pos) (string= rname new-rname ))
                        (format t "Not sorted: previous pos: ~s,~s current pos: ~s,~s. ~s reads were in the right order. ~%" rname pos new-rname new-pos ctr) 
                        (return nil))
                       (t 
                        (incf ctr)
                        (setf rname new-rname)
                        (setf pos new-pos))))
            finally (return t)))))

(defun count-duplicates (sam-file)
  (let ((sam (make-sam)))  
    (run-pipeline (merge-pathnames sam-file (get-working-directory)) sam)
    (loop for aln in (sam-alignments sam)
          count (sam-alignment-duplicate-p aln))))

; code for splitting up sam files into chromosomes

(define-symbol-macro optional-data-tag (sbs "sr:i:1"))

(defun split-file-per-chromosome (input output-path output-prefix output-extension)
  "A function for splitting a sam file into : a file containing all unmapped reads, a file containing all pairs where reads map to different chromosomes, a file per chromosome containing all pairs where the reads map to that chromosome. There are no requirements on the input file for splitting."
  (with-open-sam (in input :direction :input)
    (let* ((header (parse-sam-header in))
           (chroms-encountered (make-single-thread-hash-table :test #'buffer= :hash-function #'buffer-hash))
           (buf-unmapped (make-buffer)))
      ; tag the header as one created with elPrep split
      (setf (sam-header-user-tag header :|@sr|) (list (sbs "This file was created using elprep split.")))
      ; fill in a file for unmapped reads
      (reinitialize-buffer buf-unmapped)
      (buffer-extend buf-unmapped (sbs "*"))
      (setf (gethash buf-unmapped chroms-encountered)
            (let ((file (open-sam (merge-pathnames output-path (make-pathname :name (format nil "~a-unmapped" output-prefix) :type output-extension)) :direction :output)))
              (format-sam-header (sam-stream file) header) ; fill in the header
              file))
      (loop for sn-form in (sam-header-sq header)
            do (let ((chrom (getf sn-form :SN))
                     (buf-chrom (make-buffer)))
                 (reinitialize-buffer buf-chrom)
                 (buffer-extend buf-chrom chrom)
                 (setf (gethash buf-chrom chroms-encountered)
                       (let ((file (open-sam (merge-pathnames output-path (make-pathname :name (format nil "~a-~a" output-prefix chrom) :type output-extension))
                                             :direction :output)))
                         (format-sam-header (sam-stream file) header)
                         file))))
      (unwind-protect
          (with-open-sam (spread-reads-stream (merge-pathnames output-path (make-pathname :name (format nil "~a-spread" output-prefix) :type output-extension))
                                              :direction :output)
            (let ((buf-= (make-buffer)))
              (format-sam-header spread-reads-stream header)
              (buffer-extend buf-= (sbs "="))
              (let ((rname (make-buffer))
                    (rnext (make-buffer))
                    (aln-string (make-buffer)))
                (loop until (ascii-stream-end-of-file-p in)
                      do (progn (reinitialize-buffer aln-string)
                           (reinitialize-buffer rname)
                           (reinitialize-buffer rnext)
                           (read-line-into-buffer in aln-string)
                           (buffer-partition aln-string #\Tab 2 rname 6 rnext)
                           (let* ((file (gethash rname chroms-encountered))
                                  (stream (sam-stream file)))
                             (cond ((or (buffer= buf-= rnext) (buffer= buf-unmapped rname) (buffer= rname rnext)) (write-buffer aln-string stream))
                                   (t ; the read is part of a pair mapping to two different chromosomes
                                    (write-buffer aln-string spread-reads-stream)
                              ; duplicate the info in the chromosome file so it can be used; mark the read as duplicate info
                                    (setf (buffer-pos aln-string) (- (buffer-pos aln-string) 1)) ; strip newline
                                    (buffer-push aln-string #\Tab)
                                    (buffer-extend aln-string optional-data-tag)
                                    (buffer-push aln-string #\Newline)
                                    (write-buffer aln-string stream)))))))))
        (loop for file being each hash-value of chroms-encountered do (close-sam file))))))

(defun merge-sorted-files-split-per-chromosome (input-path output input-prefix input-extension header)
  "A function for merging files that were split with elPrep and sorted in coordinate order."
  ; Extract the header to identify the files names. 
  ; Assume that all files are sorted per cooordinate order, i.e. first sorted on refid entry according to sequence dictionary, then sorted on position entry. 
  ; There is a file per chromosome in the sequence dictionary. These contain all reads that map to that chromosome. 
  ; On top of that, there is a file that contains the unmapped (or *) reads and a file that contains the reads that map to different chromosomes.
  ; Merge these files in the order of the sequence dictionary. Put the unmapped reads as the last entries.
  ; When merging a particular chromosome file into the merged file, make sure that reads that map to different chromosomes are merged in correctly.
  ; So while mergin a particular chromosome file, pop and compare against reads in the file for reads that map to different chromosomes until the next chromosome
  ; is encountered on the refid position.
  ; when a file is empty, close it and remove it from the list of files to merge
  ; loop for identifying and opening the files to merge
  (with-open-sam (unmapped-file (merge-pathnames input-path (make-pathname :name (format nil "~a-unmapped" input-prefix) :type input-extension)) :direction :input)
    (skip-sam-header unmapped-file) 
<<<<<<< HEAD
    (with-open-sam (spread-reads-file (merge-pathnames input-path (make-pathname :name (format nil "~a-spread" input-prefix) :type input-extension)) :direction :input)
      (skip-sam-header spread-reads-file)
      ; merge loop
      (with-open-sam (out output :direction :output)
        (format-sam-header out header)
        (let ((spread-read (make-buffer)) ; for storing entries from the spread-read file
              (spread-read-refid (make-buffer))
              (spread-read-pos (make-buffer))
              (chromosome-read (make-buffer)) ; for storing reads from the chromsome file we are currently merging
              (chromosome-read-refid (make-buffer))
              (chromosome-read-pos (make-buffer)))
          (flet ((reset-spread-read () (reinitialize-buffer spread-read) (reinitialize-buffer spread-read-pos) (reinitialize-buffer spread-read-refid))
                 (reset-chromosome-read () (reinitialize-buffer chromosome-read) (reinitialize-buffer chromosome-read-pos)))
            ; first merge the unmapped reads
            (loop until (ascii-stream-end-of-file-p unmapped-file)
                  do 
                  (read-line-into-buffer unmapped-file chromosome-read)
                  (write-buffer chromosome-read out)
                  (reinitialize-buffer chromosome-read))
            ; then merge the rest of the files
            (loop for sn-form in (sam-header-sq header)
                  for chrom = (getf sn-form :SN)
                  for file-name = (merge-pathnames input-path (make-pathname :name (format nil "~a-~a" input-prefix chrom) :type input-extension))
                  when (probe-file file-name) do
                  (with-open-sam (file file-name :direction :input)
                    (skip-sam-header file)
                    (when (buffer-emptyp spread-read) ; if the buffer is not empty, the current entry is potentially an entry for this file and it should not be overwritten
                      (read-line-into-buffer spread-reads-file spread-read)
                      (buffer-partition spread-read #\Tab 2 spread-read-refid 4 spread-read-pos))
                    (read-line-into-buffer file chromosome-read)
                    (buffer-partition chromosome-read #\Tab 2 chromosome-read-refid 4 chromosome-read-pos)
                    (unless (buffer-emptyp spread-read)
                      (when (buffer= spread-read-refid chromosome-read-refid)
                        (loop do 
                              (let ((pos1 (buffer-parse-integer spread-read-pos))
                                    (pos2 (buffer-parse-integer chromosome-read-pos)))
                                (cond ((< pos1 pos2) 
                                       (write-buffer spread-read out) 
                                       (reset-spread-read)
                                       (read-line-into-buffer spread-reads-file spread-read)
                                       (buffer-partition spread-read #\Tab 2 spread-read-refid 4 spread-read-pos))
                                      (t
                                       (write-buffer chromosome-read out)
                                       (reset-chromosome-read)
                                       (read-line-into-buffer file chromosome-read)
                                       (buffer-partition chromosome-read #\Tab 4 chromosome-read-pos))))
                              until (or (not (buffer= chromosome-read-refid spread-read-refid))
                                        (ascii-stream-end-of-file-p file)))))
                    ; copy remaining reads in the file
                    (when (not (buffer-emptyp chromosome-read)) (write-buffer chromosome-read out) (reinitialize-buffer chromosome-read))
                    (loop until (ascii-stream-end-of-file-p file)
                          do 
                          (read-line-into-buffer file chromosome-read)
                          (write-buffer chromosome-read out)
                          (reinitialize-buffer chromosome-read))))
            ; merge the remaining reads in the spread-reads file
            (when (not (buffer-emptyp spread-read)) (write-buffer spread-read out) (reinitialize-buffer spread-read))
            (loop until (ascii-stream-end-of-file-p spread-reads-file)
                  do 
                  (read-line-into-buffer spread-reads-file spread-read)
                  (write-buffer spread-read out)
                  (reinitialize-buffer spread-read))))))))

(declaim (inline parse-sam-alignment-from-stream))

(defun parse-sam-alignment-from-stream (stream)
  (when (ascii-stream-listen stream)
    (parse-sam-alignment (ascii-stream-read-line stream))))
=======
    (skip-sam-header spread-reads-file)
    ; merge loop
    (with-open-stream (out (open-sam output :direction :output))
      (format-sam-header out header)
      (let ((spread-read (make-buffer)) ; for storing entries from the spread-read file
            (spread-read-refid (make-buffer))
            (spread-read-pos (make-buffer))
            (chromosome-read (make-buffer)) ; for storing reads from the chromsome file we are currently merging
            (chromosome-read-refid (make-buffer))
            (chromosome-read-pos (make-buffer))
            (common-read-refid (make-buffer)))
        (flet ((reset-spread-read () (reinitialize-buffer spread-read) (reinitialize-buffer spread-read-pos) (reinitialize-buffer spread-read-refid))
               (reset-chromosome-read () (reinitialize-buffer chromosome-read) (reinitialize-buffer chromosome-read-pos)))
          ; first merge the unmapped reads
          (loop until (end-of-file-p (peekc unmapped-file))
                do 
                (read-line-into-buffer unmapped-file chromosome-read)
                (write-buffer chromosome-read out)
                (reinitialize-buffer chromosome-read))
          (reinitialize-buffer chromosome-read)
          ; then merge the rest of the files
          (loop for file in files
                do 
                (when (buffer-emptyp spread-read) ; if the buffer is not empty, the current entry is potentially an entry for this file and it should not be overwritten
                  (read-line-into-buffer spread-reads-file spread-read)
                  (buffer-partition spread-read #\Tab 2 spread-read-refid 3 spread-read-pos))
                (read-line-into-buffer file chromosome-read)
                (buffer-partition chromosome-read #\Tab 2 chromosome-read-refid 3 chromosome-read-pos)
                (unless (buffer-emptyp spread-read)
                  (when (buffer= spread-read-refid chromosome-read-refid)
                    (reinitialize-buffer common-read-refid)
                    (buffer-copy spread-read-refid common-read-refid)
                    (loop do 
                          (let ((pos1 (buffer-parse-integer spread-read-pos))
                                (pos2 (buffer-parse-integer chromosome-read-pos)))
                            (cond ((< pos1 pos2) 
                                   (write-buffer spread-read out) 
                                   (reset-spread-read)
                                   (read-line-into-buffer spread-reads-file spread-read)
                                   (buffer-partition spread-read #\Tab 2 spread-read-refid 3 spread-read-pos))
                                  (t
                                   (write-buffer chromosome-read out)
                                   (reset-chromosome-read)
                                   (read-line-into-buffer file chromosome-read)
                                   (buffer-partition chromosome-read #\Tab 3 chromosome-read-pos))))
                          until (or (not (buffer= chromosome-read-refid spread-read-refid)) (end-of-file-p (peekc file))))))
                 ; copy remaining reads in the file, if any
                (when (not (buffer-emptyp chromosome-read)) (write-buffer chromosome-read out) (reinitialize-buffer chromosome-read))
                (loop until (end-of-file-p (peekc file))
                      do 
                      (read-line-into-buffer file chromosome-read)
                      (write-buffer chromosome-read out)
                      (reinitialize-buffer chromosome-read))
                ; copy remaining reads in the spread file, if any, that are one the same chromosome as the file was
                (when (and (not (buffer-emptyp spread-read)) (buffer= spread-read-refid common-read-refid))
                  (loop until (not (buffer= spread-read-refid common-read-refid))
                        do 
                        (write-buffer spread-read out)
                        (reset-spread-read)
                        (read-line-into-buffer spread-reads-file spread-read)
                        (buffer-partition spread-read #\Tab 2 spread-read-refid 3 spread-read-pos)))
                finally (reinitialize-buffer chromosome-read) (reinitialize-buffer chromosome-read-pos) (reinitialize-buffer chromosome-read-refid)))
        ; merge the remaining reads in the spread-reads file
        (when (not (buffer-emptyp spread-read)) (write-buffer spread-read out) (reinitialize-buffer spread-read))
        (loop until (end-of-file-p (peekc spread-reads-file))
              do 
              (read-line-into-buffer spread-reads-file spread-read)
              (write-buffer spread-read out)
              (reinitialize-buffer spread-read))))
    ; close the files
    (close unmapped-file)
    (close spread-reads-file)
    (loop for file in files do (close file))))
>>>>>>> 0e1e2140

(defun compare-sam-files (file1 file2 &optional (output "/dev/stdout"))
  "A function for comparing two sam files. The input files must be sorted by coordinate order."
  (labels ((get-alns (stream next-aln)
             (loop with group-aln = (or next-aln (parse-sam-alignment-from-stream stream))
                   with alns = (list group-aln)
                   for aln = (parse-sam-alignment-from-stream stream)
                   while (and aln
                              (= (sam-alignment-pos group-aln)
                                 (sam-alignment-pos aln))
                              (string= (sam-alignment-rname group-aln)
                                       (sam-alignment-rname aln)))
                   do (push aln alns)
                   finally (return (values (sort alns (lambda (aln1 aln2)
                                                        (or (string< (sam-alignment-qname aln1)
                                                                     (sam-alignment-qname aln2))
                                                            (when (string= (sam-alignment-qname aln1)
                                                                           (sam-alignment-qname aln2))
                                                              (< (sam-alignment-flag aln1)
                                                                 (sam-alignment-flag aln2))))))
                                           aln))))
           (plist-to-sorted-alist (plist)
             (sort (loop for (key value) on plist by #'cddr collect (cons key value))
                   #'string< :key (lambda (object) (string (car object)))))
           (compare-alns (out alns1 alns2)
             (loop for aln1 in alns1
                   for aln2 in alns2
                   for difference = (cond ((string/= (sam-alignment-qname aln1)
                                                     (sam-alignment-qname aln2)) "qname (1)")
                                          ((/=       (sam-alignment-flag  aln1)
                                                     (sam-alignment-flag  aln2)) "flag (2)")
                                          ((string/= (sam-alignment-rname aln1)
                                                     (sam-alignment-rname aln2)) "rname (3)")
                                          ((/=       (sam-alignment-pos   aln1)
                                                     (sam-alignment-pos   aln2)) "pos (4)")
                                          ((/=       (sam-alignment-mapq  aln1)
                                                     (sam-alignment-mapq  aln2)) "mapq (5)")
                                          ((string/= (sam-alignment-cigar aln1)
                                                     (sam-alignment-cigar aln2)) "cigar (6)")
                                          ((string/= (sam-alignment-rnext aln1)
                                                     (sam-alignment-rnext aln2)) "rnext (7)")
                                          ((/=       (sam-alignment-pnext aln1)
                                                     (sam-alignment-pnext aln2)) "pnext (8)")
                                          ((/=       (sam-alignment-tlen  aln1)
                                                     (sam-alignment-tlen  aln2)) "tlen (9)")
                                          ((string/= (sam-alignment-seq   aln1)
                                                     (sam-alignment-seq   aln2)) "seq (10)")
                                          ((string/= (sam-alignment-qual  aln1)
                                                     (sam-alignment-qual  aln2)) "qual (11)")
                                          (t (let ((tags1 (plist-to-sorted-alist (sam-alignment-tags aln1)))
                                                   (tags2 (plist-to-sorted-alist (sam-alignment-tags aln2))))
                                               (when (or (/= (length tags1) (length tags2))
                                                         (loop for (nil . val1) in tags1
                                                               for (nil . val2) in tags2
                                                               thereis (or (not (eq (type-of val1) (type-of val2)))
                                                                           (etypecase val1
                                                                             (character (char/= val1 val2))
                                                                             (number    (/= val1 val2))
                                                                             (string    (string/= val1 val2))
                                                                             (array     (not (equalp val1 val2)))))))
                                                 "optional tags"))))
                   when difference do
                   (format t "alignments differ for ~a entry: ~%" difference)
                   (format-sam-alignment *standard-output* aln1)
                   (format-sam-alignment *standard-output* aln2)
                   (format-sam-alignment out aln1)
                   (format-sam-alignment out aln2))))
    (with-open-sam (in1 file1 :direction :input)
      (skip-sam-header in1)
      (with-open-sam (in2 file2 :direction :input)
        (skip-sam-header in2)
        (with-open-sam (out output :direction :output)
          (loop 
           for prev-aln1 = nil
           for prev-aln2 = nil
           for alns1 = (multiple-value-bind (alns next) (get-alns in1 prev-aln1) (setf prev-aln1 next) alns)
           for alns2 = (multiple-value-bind (alns next) (get-alns in2 prev-aln2) (setf prev-aln2 next) alns)
           for l1 = (length alns1)
           for l2 = (length alns2)
           for index from 1
           sum l1 into nr-of-reads-matched
           while (or alns1 alns2) do
           (if (= l1 l2)
               (compare-alns out alns1 alns2)
             (let ((pos (sam-alignment-pos (or (first alns1) (first alns2))))
                   (rname (sam-alignment-rname (or (first alns1) (first alns2)))))
               (format t "Files contain an unequal number of read entries at the same position.~%")
               (format t "File ~a has ~a reads at position ~a ~a.~%" file1 l1 rname pos) 
               (format t "File ~a has ~a reads at position ~a ~a.~%" file2 l2 rname pos)))
           (when (zerop (mod index 1000000))
             (format t "~a reads compared and matched.~%" nr-of-reads-matched))
           finally (format t "~a reads compared and matched.~%" nr-of-reads-matched)))))))<|MERGE_RESOLUTION|>--- conflicted
+++ resolved
@@ -169,7 +169,6 @@
   ; loop for identifying and opening the files to merge
   (with-open-sam (unmapped-file (merge-pathnames input-path (make-pathname :name (format nil "~a-unmapped" input-prefix) :type input-extension)) :direction :input)
     (skip-sam-header unmapped-file) 
-<<<<<<< HEAD
     (with-open-sam (spread-reads-file (merge-pathnames input-path (make-pathname :name (format nil "~a-spread" input-prefix) :type input-extension)) :direction :input)
       (skip-sam-header spread-reads-file)
       ; merge loop
@@ -180,7 +179,8 @@
               (spread-read-pos (make-buffer))
               (chromosome-read (make-buffer)) ; for storing reads from the chromsome file we are currently merging
               (chromosome-read-refid (make-buffer))
-              (chromosome-read-pos (make-buffer)))
+              (chromosome-read-pos (make-buffer))
+              (common-read-refid (make-buffer)))
           (flet ((reset-spread-read () (reinitialize-buffer spread-read) (reinitialize-buffer spread-read-pos) (reinitialize-buffer spread-read-refid))
                  (reset-chromosome-read () (reinitialize-buffer chromosome-read) (reinitialize-buffer chromosome-read-pos)))
             ; first merge the unmapped reads
@@ -198,11 +198,13 @@
                     (skip-sam-header file)
                     (when (buffer-emptyp spread-read) ; if the buffer is not empty, the current entry is potentially an entry for this file and it should not be overwritten
                       (read-line-into-buffer spread-reads-file spread-read)
-                      (buffer-partition spread-read #\Tab 2 spread-read-refid 4 spread-read-pos))
+                      (buffer-partition spread-read #\Tab 2 spread-read-refid 3 spread-read-pos))
                     (read-line-into-buffer file chromosome-read)
-                    (buffer-partition chromosome-read #\Tab 2 chromosome-read-refid 4 chromosome-read-pos)
+                    (buffer-partition chromosome-read #\Tab 2 chromosome-read-refid 3 chromosome-read-pos)
                     (unless (buffer-emptyp spread-read)
                       (when (buffer= spread-read-refid chromosome-read-refid)
+                        (reinitialize-buffer common-read-refid)
+                        (buffer-copy spread-read-refid common-read-refid)
                         (loop do 
                               (let ((pos1 (buffer-parse-integer spread-read-pos))
                                     (pos2 (buffer-parse-integer chromosome-read-pos)))
@@ -210,109 +212,42 @@
                                        (write-buffer spread-read out) 
                                        (reset-spread-read)
                                        (read-line-into-buffer spread-reads-file spread-read)
-                                       (buffer-partition spread-read #\Tab 2 spread-read-refid 4 spread-read-pos))
+                                       (buffer-partition spread-read #\Tab 2 spread-read-refid 3 spread-read-pos))
                                       (t
                                        (write-buffer chromosome-read out)
                                        (reset-chromosome-read)
                                        (read-line-into-buffer file chromosome-read)
-                                       (buffer-partition chromosome-read #\Tab 4 chromosome-read-pos))))
+                                       (buffer-partition chromosome-read #\Tab 3 chromosome-read-pos))))
                               until (or (not (buffer= chromosome-read-refid spread-read-refid))
                                         (ascii-stream-end-of-file-p file)))))
-                    ; copy remaining reads in the file
+                    ; copy remaining reads in the file, if any
                     (when (not (buffer-emptyp chromosome-read)) (write-buffer chromosome-read out) (reinitialize-buffer chromosome-read))
                     (loop until (ascii-stream-end-of-file-p file)
                           do 
                           (read-line-into-buffer file chromosome-read)
                           (write-buffer chromosome-read out)
-                          (reinitialize-buffer chromosome-read))))
-            ; merge the remaining reads in the spread-reads file
-            (when (not (buffer-emptyp spread-read)) (write-buffer spread-read out) (reinitialize-buffer spread-read))
-            (loop until (ascii-stream-end-of-file-p spread-reads-file)
-                  do 
-                  (read-line-into-buffer spread-reads-file spread-read)
-                  (write-buffer spread-read out)
-                  (reinitialize-buffer spread-read))))))))
+                          (reinitialize-buffer chromosome-read)))
+                  ; copy remaining reads in the spread file, if any, that are one the same chromosome as the file was
+                  (when (and (not (buffer-emptyp spread-read)) (buffer= spread-read-refid common-read-refid))
+                    (loop until (not (buffer= spread-read-refid common-read-refid))
+                          do 
+                          (write-buffer spread-read out)
+                          (reset-spread-read)
+                          (read-line-into-buffer spread-reads-file spread-read)
+                          (buffer-partition spread-read #\Tab 2 spread-read-refid 3 spread-read-pos)))))
+          ; merge the remaining reads in the spread-reads file
+          (when (not (buffer-emptyp spread-read)) (write-buffer spread-read out) (reinitialize-buffer spread-read))
+          (loop until (ascii-stream-end-of-file-p spread-reads-file)
+                do 
+                (read-line-into-buffer spread-reads-file spread-read)
+                (write-buffer spread-read out)
+                (reinitialize-buffer spread-read)))))))
 
 (declaim (inline parse-sam-alignment-from-stream))
 
 (defun parse-sam-alignment-from-stream (stream)
   (when (ascii-stream-listen stream)
     (parse-sam-alignment (ascii-stream-read-line stream))))
-=======
-    (skip-sam-header spread-reads-file)
-    ; merge loop
-    (with-open-stream (out (open-sam output :direction :output))
-      (format-sam-header out header)
-      (let ((spread-read (make-buffer)) ; for storing entries from the spread-read file
-            (spread-read-refid (make-buffer))
-            (spread-read-pos (make-buffer))
-            (chromosome-read (make-buffer)) ; for storing reads from the chromsome file we are currently merging
-            (chromosome-read-refid (make-buffer))
-            (chromosome-read-pos (make-buffer))
-            (common-read-refid (make-buffer)))
-        (flet ((reset-spread-read () (reinitialize-buffer spread-read) (reinitialize-buffer spread-read-pos) (reinitialize-buffer spread-read-refid))
-               (reset-chromosome-read () (reinitialize-buffer chromosome-read) (reinitialize-buffer chromosome-read-pos)))
-          ; first merge the unmapped reads
-          (loop until (end-of-file-p (peekc unmapped-file))
-                do 
-                (read-line-into-buffer unmapped-file chromosome-read)
-                (write-buffer chromosome-read out)
-                (reinitialize-buffer chromosome-read))
-          (reinitialize-buffer chromosome-read)
-          ; then merge the rest of the files
-          (loop for file in files
-                do 
-                (when (buffer-emptyp spread-read) ; if the buffer is not empty, the current entry is potentially an entry for this file and it should not be overwritten
-                  (read-line-into-buffer spread-reads-file spread-read)
-                  (buffer-partition spread-read #\Tab 2 spread-read-refid 3 spread-read-pos))
-                (read-line-into-buffer file chromosome-read)
-                (buffer-partition chromosome-read #\Tab 2 chromosome-read-refid 3 chromosome-read-pos)
-                (unless (buffer-emptyp spread-read)
-                  (when (buffer= spread-read-refid chromosome-read-refid)
-                    (reinitialize-buffer common-read-refid)
-                    (buffer-copy spread-read-refid common-read-refid)
-                    (loop do 
-                          (let ((pos1 (buffer-parse-integer spread-read-pos))
-                                (pos2 (buffer-parse-integer chromosome-read-pos)))
-                            (cond ((< pos1 pos2) 
-                                   (write-buffer spread-read out) 
-                                   (reset-spread-read)
-                                   (read-line-into-buffer spread-reads-file spread-read)
-                                   (buffer-partition spread-read #\Tab 2 spread-read-refid 3 spread-read-pos))
-                                  (t
-                                   (write-buffer chromosome-read out)
-                                   (reset-chromosome-read)
-                                   (read-line-into-buffer file chromosome-read)
-                                   (buffer-partition chromosome-read #\Tab 3 chromosome-read-pos))))
-                          until (or (not (buffer= chromosome-read-refid spread-read-refid)) (end-of-file-p (peekc file))))))
-                 ; copy remaining reads in the file, if any
-                (when (not (buffer-emptyp chromosome-read)) (write-buffer chromosome-read out) (reinitialize-buffer chromosome-read))
-                (loop until (end-of-file-p (peekc file))
-                      do 
-                      (read-line-into-buffer file chromosome-read)
-                      (write-buffer chromosome-read out)
-                      (reinitialize-buffer chromosome-read))
-                ; copy remaining reads in the spread file, if any, that are one the same chromosome as the file was
-                (when (and (not (buffer-emptyp spread-read)) (buffer= spread-read-refid common-read-refid))
-                  (loop until (not (buffer= spread-read-refid common-read-refid))
-                        do 
-                        (write-buffer spread-read out)
-                        (reset-spread-read)
-                        (read-line-into-buffer spread-reads-file spread-read)
-                        (buffer-partition spread-read #\Tab 2 spread-read-refid 3 spread-read-pos)))
-                finally (reinitialize-buffer chromosome-read) (reinitialize-buffer chromosome-read-pos) (reinitialize-buffer chromosome-read-refid)))
-        ; merge the remaining reads in the spread-reads file
-        (when (not (buffer-emptyp spread-read)) (write-buffer spread-read out) (reinitialize-buffer spread-read))
-        (loop until (end-of-file-p (peekc spread-reads-file))
-              do 
-              (read-line-into-buffer spread-reads-file spread-read)
-              (write-buffer spread-read out)
-              (reinitialize-buffer spread-read))))
-    ; close the files
-    (close unmapped-file)
-    (close spread-reads-file)
-    (loop for file in files do (close file))))
->>>>>>> 0e1e2140
 
 (defun compare-sam-files (file1 file2 &optional (output "/dev/stdout"))
   "A function for comparing two sam files. The input files must be sorted by coordinate order."
